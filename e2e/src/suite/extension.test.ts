--- conflicted
+++ resolved
@@ -1,25 +1,20 @@
 import * as assert from "assert"
 import * as vscode from "vscode"
 
-<<<<<<< HEAD
+import { Package } from "@roo-code/types"
+
 suite("zgsm Extension", () => {
 	test("Commands should be registered", async () => {
 		const expectedCommands = [
-			"vscode-zgsm.plusButtonClicked",
-			"vscode-zgsm.mcpButtonClicked",
-			"vscode-zgsm.historyButtonClicked",
-			"vscode-zgsm.popoutButtonClicked",
-			"vscode-zgsm.settingsButtonClicked",
-			"vscode-zgsm.openInNewTab",
-			"vscode-zgsm.explainCode",
-			"vscode-zgsm.fixCode",
-			"vscode-zgsm.improveCode",
-=======
-import { Package } from "@roo-code/types"
-
-suite("Roo Code Extension", () => {
-	test("Commands should be registered", async () => {
-		const expectedCommands = [
+			"zgsm.plusButtonClicked",
+			"zgsm.mcpButtonClicked",
+			"zgsm.historyButtonClicked",
+			"zgsm.popoutButtonClicked",
+			"zgsm.settingsButtonClicked",
+			"zgsm.openInNewTab",
+			"zgsm.explainCode",
+			"zgsm.fixCode",
+			"zgsm.improveCode",
 			"SidebarProvider.open",
 			"SidebarProvider.focus",
 			"SidebarProvider.resetViewLocation",
@@ -48,7 +43,6 @@
 			"terminalAddToContext",
 			"terminalFixCommand",
 			"terminalExplainCommand",
->>>>>>> 7d996890
 		]
 
 		const commands = new Set(

import * as path from "path"
import Mocha from "mocha"
import { glob } from "glob"
import * as vscode from "vscode"

import { type RooCodeAPI, Package } from "@roo-code/types"

import { waitFor } from "./utils"

declare global {
	var api: RooCodeAPI
}

export async function run() {
<<<<<<< HEAD
	const extension = vscode.extensions.getExtension<RooCodeAPI>("zgsm-ai.zgsm")
=======
	const extension = vscode.extensions.getExtension<RooCodeAPI>(`${Package.publisher}.${Package.name}`)
>>>>>>> 7d996890

	if (!extension) {
		throw new Error("Extension not found")
	}

	const api = extension.isActive ? extension.exports : await extension.activate()
	await api.setConfiguration({
		apiProvider: "zgsm" as const,
		zgsmBaseUrl: "https://zgsm.sangfor.com",
		zgsmApiKey: process.env.OPENROUTER_API_KEY!, // Replaced with "zgsm" but key is still used
		zgsmModelId: "deepseek-v3",
		zgsmDefaultBaseUrl: "https://zgsm.sangfor.com",
		zgsmDefaultModelId: "deepseek-v3",
		zgsmSite: "https://zgsm.ai",
		zgsmLoginUrl: "/realms/gw/protocol/openid-connect/auth",
		zgsmLogoutUrl: "/realms/gw/protocol/openid-connect/logout",
		zgsmTokenUrl: "/realms/gw/protocol/openid-connect/token",
		zgsmCompletionUrl: "/v2",
		zgsmDownloadUrl: "/downloads",
		zgsmRedirectUri: "/login/ok",
		zgsmClientId: "vscode",
		isZgsmApiKeyValid: true,
	})

<<<<<<< HEAD
	await vscode.commands.executeCommand("vscode-zgsm.SidebarProvider.focus")
=======
	await vscode.commands.executeCommand(`${Package.name}.SidebarProvider.focus`)
>>>>>>> 7d996890
	await waitFor(() => api.isReady())

	// Expose the API to the tests.
	globalThis.api = api

	// Add all the tests to the runner.
	const mocha = new Mocha({ ui: "tdd", timeout: 300_000 })
	const cwd = path.resolve(__dirname, "..")
	;(await glob("**/**.test.js", { cwd })).forEach((testFile) => mocha.addFile(path.resolve(cwd, testFile)))

	// Let's go!
	return new Promise<void>((resolve, reject) =>
		mocha.run((failures) => (failures === 0 ? resolve() : reject(new Error(`${failures} tests failed.`)))),
	)
}<|MERGE_RESOLUTION|>--- conflicted
+++ resolved
@@ -3,7 +3,7 @@
 import { glob } from "glob"
 import * as vscode from "vscode"
 
-import { type RooCodeAPI, Package } from "@roo-code/types"
+import { type RooCodeAPI, Package, RooCodeSettings } from "@roo-code/types"
 
 import { waitFor } from "./utils"
 
@@ -12,11 +12,7 @@
 }
 
 export async function run() {
-<<<<<<< HEAD
-	const extension = vscode.extensions.getExtension<RooCodeAPI>("zgsm-ai.zgsm")
-=======
 	const extension = vscode.extensions.getExtension<RooCodeAPI>(`${Package.publisher}.${Package.name}`)
->>>>>>> 7d996890
 
 	if (!extension) {
 		throw new Error("Extension not found")
@@ -39,13 +35,9 @@
 		zgsmRedirectUri: "/login/ok",
 		zgsmClientId: "vscode",
 		isZgsmApiKeyValid: true,
-	})
+	} as unknown as RooCodeSettings)
 
-<<<<<<< HEAD
-	await vscode.commands.executeCommand("vscode-zgsm.SidebarProvider.focus")
-=======
 	await vscode.commands.executeCommand(`${Package.name}.SidebarProvider.focus`)
->>>>>>> 7d996890
 	await waitFor(() => api.isReady())
 
 	// Expose the API to the tests.

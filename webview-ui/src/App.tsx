import { useCallback, useEffect, useRef, useState } from "react"
import { useEvent } from "react-use"
import { QueryClient, QueryClientProvider } from "@tanstack/react-query"

import { ExtensionMessage } from "@roo/shared/ExtensionMessage"
import TranslationProvider from "./i18n/TranslationContext"

import { vscode } from "./utils/vscode"
import { telemetryClient } from "./utils/TelemetryClient"
import { ExtensionStateContextProvider, useExtensionState } from "./context/ExtensionStateContext"
import ChatView, { ChatViewRef } from "./components/chat/ChatView"
import HistoryView from "./components/history/HistoryView"
import SettingsView, { SettingsViewRef } from "./components/settings/SettingsView"
import WelcomeView from "./components/welcome/WelcomeView"
import McpView from "./components/mcp/McpView"
import PromptsView from "./components/prompts/PromptsView"
import { HumanRelayDialog } from "./components/human-relay/HumanRelayDialog"
import { zgsmProviderKey } from "../../src/shared/api"

type Tab = "settings" | "history" | "mcp" | "prompts" | "chat"

const tabsByMessageAction: Partial<Record<NonNullable<ExtensionMessage["action"]>, Tab>> = {
	chatButtonClicked: "chat",
	settingsButtonClicked: "settings",
	promptsButtonClicked: "prompts",
	mcpButtonClicked: "mcp",
	historyButtonClicked: "history",
}

const App = () => {
	const {
		didHydrateState,
		showWelcome,
		shouldShowAnnouncement,
		telemetrySetting,
		telemetryKey,
		machineId,
		apiConfiguration,
		setApiConfiguration,
	} = useExtensionState()

	const [showAnnouncement, setShowAnnouncement] = useState(false)
	const [tab, setTab] = useState<Tab>("chat")

	const [humanRelayDialogState, setHumanRelayDialogState] = useState<{
		isOpen: boolean
		requestId: string
		promptText: string
	}>({
		isOpen: false,
		requestId: "",
		promptText: "",
	})

	const settingsRef = useRef<SettingsViewRef>(null)
	const chatViewRef = useRef<ChatViewRef>(null)

	const switchTab = useCallback((newTab: Tab) => {
		setCurrentSection(undefined)

		if (settingsRef.current?.checkUnsaveChanges) {
			settingsRef.current.checkUnsaveChanges(() => setTab(newTab))
		} else {
			setTab(newTab)
		}
	}, [])

	const [currentSection, setCurrentSection] = useState<string | undefined>(undefined)

	const onMessage = useCallback(
		(e: MessageEvent) => {
			const message: ExtensionMessage = e.data

			if (message.type === "action" && message.action) {
				const newTab = tabsByMessageAction[message.action]
				const section = message.values?.section as string | undefined

				if (newTab) {
					switchTab(newTab)
					setCurrentSection(section)
				}
			}

			if (message.type === "showHumanRelayDialog" && message.requestId && message.promptText) {
				const { requestId, promptText } = message
				setHumanRelayDialogState({ isOpen: true, requestId, promptText })
			}

<<<<<<< HEAD
			if (message.type === "zgsmModels" && message.zgsmDefaultModelId) {
				setApiConfiguration({
					zgsmModelId:
						apiConfiguration?.apiProvider === zgsmProviderKey
							? apiConfiguration.zgsmModelId || apiConfiguration.zgsmDefaultModelId
							: message.zgsmDefaultModelId,
					zgsmDefaultModelId: message.zgsmDefaultModelId,
				})
=======
			if (message.type === "acceptInput") {
				chatViewRef.current?.acceptInput()
>>>>>>> 855a5e21
			}
		},
		[
			switchTab,
			setApiConfiguration,
			apiConfiguration?.apiProvider,
			apiConfiguration?.zgsmModelId,
			apiConfiguration?.zgsmDefaultModelId,
		],
	)

	useEvent("message", onMessage)

	useEffect(() => {
		if (shouldShowAnnouncement) {
			setShowAnnouncement(true)
			vscode.postMessage({ type: "didShowAnnouncement" })
		}
	}, [shouldShowAnnouncement])

	useEffect(() => {
		if (didHydrateState) {
			telemetryClient.updateTelemetryState(telemetrySetting, telemetryKey, machineId)
		}
	}, [telemetrySetting, telemetryKey, machineId, didHydrateState])

	// Tell the extension that we are ready to receive messages.
	useEffect(() => vscode.postMessage({ type: "webviewDidLaunch" }), [])

	if (!didHydrateState) {
		return null
	}

	// Do not conditionally load ChatView, it's expensive and there's state we
	// don't want to lose (user input, disableInput, askResponse promise, etc.)
	return showWelcome ? (
		<WelcomeView />
	) : (
		<>
			{tab === "prompts" && <PromptsView onDone={() => switchTab("chat")} />}
			{tab === "mcp" && <McpView onDone={() => switchTab("chat")} />}
			{tab === "history" && <HistoryView onDone={() => switchTab("chat")} />}
			{tab === "settings" && (
				<SettingsView ref={settingsRef} onDone={() => setTab("chat")} targetSection={currentSection} />
			)}
			<ChatView
				ref={chatViewRef}
				isHidden={tab !== "chat"}
				showAnnouncement={showAnnouncement}
				hideAnnouncement={() => setShowAnnouncement(false)}
			/>
			<HumanRelayDialog
				isOpen={humanRelayDialogState.isOpen}
				requestId={humanRelayDialogState.requestId}
				promptText={humanRelayDialogState.promptText}
				onClose={() => setHumanRelayDialogState((prev) => ({ ...prev, isOpen: false }))}
				onSubmit={(requestId, text) => vscode.postMessage({ type: "humanRelayResponse", requestId, text })}
				onCancel={(requestId) => vscode.postMessage({ type: "humanRelayCancel", requestId })}
			/>
		</>
	)
}

const queryClient = new QueryClient()

const AppWithProviders = () => (
	<ExtensionStateContextProvider>
		<TranslationProvider>
			<QueryClientProvider client={queryClient}>
				<App />
			</QueryClientProvider>
		</TranslationProvider>
	</ExtensionStateContextProvider>
)

export default AppWithProviders<|MERGE_RESOLUTION|>--- conflicted
+++ resolved
@@ -86,7 +86,6 @@
 				setHumanRelayDialogState({ isOpen: true, requestId, promptText })
 			}
 
-<<<<<<< HEAD
 			if (message.type === "zgsmModels" && message.zgsmDefaultModelId) {
 				setApiConfiguration({
 					zgsmModelId:
@@ -95,10 +94,6 @@
 							: message.zgsmDefaultModelId,
 					zgsmDefaultModelId: message.zgsmDefaultModelId,
 				})
-=======
-			if (message.type === "acceptInput") {
-				chatViewRef.current?.acceptInput()
->>>>>>> 855a5e21
 			}
 		},
 		[

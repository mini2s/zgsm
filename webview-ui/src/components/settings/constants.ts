--- conflicted
+++ resolved
@@ -8,15 +8,8 @@
 	mistralModels,
 	openAiNativeModels,
 	vertexModels,
-<<<<<<< HEAD
 	zgsmProviderKey,
 } from "../../../../src/shared/api"
-=======
-	xaiModels,
-	groqModels,
-	chutesModels,
-} from "@roo/shared/api"
->>>>>>> 855a5e21
 
 export { REASONING_MODELS, PROMPT_CACHING_MODELS } from "@roo/shared/api"
 

--- conflicted
+++ resolved
@@ -62,24 +62,13 @@
 									<span className="text-xs font-medium text-vscode-descriptionForeground uppercase">
 										{formatDate(item.ts)}
 									</span>
-<<<<<<< HEAD
 									<span
 										style={{
 											marginLeft: "auto",
 										}}>
 										({item.number === 0 ? "Main" : item.number})
 									</span>
-									<button
-										title="Copy Prompt"
-										aria-label="Copy Prompt"
-										className="copy-button"
-										data-appearance="icon"
-										onClick={(e) => copyWithFeedback(item.task, e)}>
-										<span className="codicon codicon-copy"></span>
-									</button>
-=======
 									<CopyButton itemTask={item.task} />
->>>>>>> 2773208d
 								</div>
 								<div
 									className="text-vscode-descriptionForeground overflow-hidden whitespace-pre-wrap"

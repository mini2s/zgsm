import type { Metadata } from "next"
import { SEO } from "@/lib/seo"

const TITLE = "Privacy Policy"
const DESCRIPTION =
	"Privacy policy for Roo Code Cloud and marketing website. Learn how we handle your data and protect your privacy."
const PATH = "/privacy"
const OG_IMAGE = SEO.ogImage

export const metadata: Metadata = {
	title: TITLE,
	description: DESCRIPTION,
	alternates: {
		canonical: `${SEO.url}${PATH}`,
	},
	openGraph: {
		title: TITLE,
		description: DESCRIPTION,
		url: `${SEO.url}${PATH}`,
		siteName: SEO.name,
		images: [
			{
				url: OG_IMAGE.url,
				width: OG_IMAGE.width,
				height: OG_IMAGE.height,
				alt: OG_IMAGE.alt,
			},
		],
		locale: SEO.locale,
		type: "article",
	},
	twitter: {
		card: SEO.twitterCard,
		title: TITLE,
		description: DESCRIPTION,
		images: [OG_IMAGE.url],
	},
	keywords: [...SEO.keywords, "privacy", "data protection", "GDPR", "security"],
}

export default function Privacy() {
	return (
		<>
			<div className="container mx-auto px-4 py-12 sm:px-6 lg:px-8">
				<div className="prose prose-lg mx-auto max-w-4xl dark:prose-invert">
					<h1 className="text-3xl font-bold tracking-tight sm:text-4xl md:text-5xl">
						Costrict Cloud Privacy Policy
					</h1>
					<p className="text-muted-foreground">Last Updated: August 20, 2025</p>

					<p className="lead">
						This Privacy Policy explains how Costrict, Inc. (&quot;Costrict,&quot; &quot;we,&quot;
						&quot;our,&quot; or &quot;us&quot;) collects, uses, and shares information when you:
					</p>
					<ul className="lead">
						<li>
							browse any page under <strong>roocode.com</strong> (the <em>Marketing Site</em>); and/or
						</li>
						<li>
							create an account for, sign in to, or otherwise use <strong>Costrict Cloud</strong> at{" "}
							<strong>app.roocode.com</strong> or through the Costrict extension while authenticated to
							that Cloud account (the <em>Cloud Service</em>).
						</li>
					</ul>

					<div className="my-8 rounded-lg border border-border bg-muted/50 p-6">
						<h3 className="mt-0 text-lg font-semibold">Extension‑Only Usage</h3>
						<p className="mb-0">
							If you run the Costrict extension <strong>without</strong> connecting to a Cloud account,
							your data is governed by the standalone{" "}
							<a
								href="https://github.com/zgsm-ai/costrict/blob/main/PRIVACY.md"
								target="_blank"
								rel="noopener noreferrer"
								className="text-primary hover:underline">
								Costrict Extension Privacy Policy
							</a>
							.
						</p>
					</div>

					<h2 className="mt-12 text-2xl font-bold">Quick Summary</h2>
					<ul>
						<li>
<<<<<<< HEAD
							<strong>Your source code never transits Costrict servers.</strong> It stays on your device
							and is sent <strong>directly</strong>—via a client‑to‑provider TLS connection—to the
							third‑party AI model you select. Costrict never stores, inspects, or trains on your code.
=======
							<strong>
								Your source code does not transit Roo Code servers unless you explicitly choose Roo Code
								as a model provider (proxy mode).
							</strong>{" "}
							When Roo Code Cloud is your model provider, your code briefly transits Roo Code servers only to
							forward it to the upstream model, is not stored, and is deleted immediately after
							forwarding. Otherwise, your code is sent <strong>directly</strong>—via client‑to‑provider
							TLS—to the model you select. Roo Code never stores, inspects, or trains on your code.
>>>>>>> 91f3dd90
						</li>
						<li>
							<strong>Prompts and chat snippets are collected by default</strong> in Costrict Cloud so you
							can search and re‑use past conversations. Organization admins can disable this collection at
							any time.
						</li>
						<li>
							We collect only the data needed to operate Costrict Cloud, do <strong>not</strong> sell
							customer data, and do <strong>not</strong> use your content to train models.
						</li>
					</ul>

					<h2 className="mt-12 text-2xl font-bold">1. Information We Collect</h2>

					<div className="overflow-x-auto">
						<table className="min-w-full border-collapse border border-border">
							<thead>
								<tr className="bg-muted/50">
									<th className="border border-border px-4 py-2 text-left font-semibold">Category</th>
									<th className="border border-border px-4 py-2 text-left font-semibold">Examples</th>
									<th className="border border-border px-4 py-2 text-left font-semibold">Source</th>
								</tr>
							</thead>
							<tbody>
								<tr>
									<td className="border border-border px-4 py-2 font-medium">Account Information</td>
									<td className="border border-border px-4 py-2">
										Name, email, organization, auth tokens
									</td>
									<td className="border border-border px-4 py-2">You</td>
								</tr>
								<tr className="bg-muted/25">
									<td className="border border-border px-4 py-2 font-medium">
										Workspace Configuration
									</td>
									<td className="border border-border px-4 py-2">
										Org settings, allow‑lists, rules files, modes, dashboards
									</td>
									<td className="border border-border px-4 py-2">You / Extension (when signed in)</td>
								</tr>
								<tr>
									<td className="border border-border px-4 py-2 font-medium">
										Prompts, Chat Snippets & Token Counts
									</td>
									<td className="border border-border px-4 py-2">
										Text prompts, model outputs, token counts
									</td>
									<td className="border border-border px-4 py-2">Extension (when signed in)</td>
								</tr>
								<tr className="bg-muted/25">
									<td className="border border-border px-4 py-2 font-medium">Usage Data</td>
									<td className="border border-border px-4 py-2">
										Feature clicks, error logs, performance metrics (captured via PostHog)
									</td>
									<td className="border border-border px-4 py-2">Services automatically (PostHog)</td>
								</tr>
								<tr>
									<td className="border border-border px-4 py-2 font-medium">Payment Data</td>
									<td className="border border-border px-4 py-2">
										Tokenized card details, billing address, invoices
									</td>
									<td className="border border-border px-4 py-2">Payment processor (Stripe)</td>
								</tr>
								<tr className="bg-muted/25">
									<td className="border border-border px-4 py-2 font-medium">Marketing Data</td>
									<td className="border border-border px-4 py-2">
										Cookies, IP address, browser type, page views,{" "}
										<strong>voluntary form submissions</strong> (e.g., newsletter or wait‑list
										sign‑ups)
									</td>
									<td className="border border-border px-4 py-2">
										Marketing Site automatically / You
									</td>
								</tr>
							</tbody>
						</table>
					</div>

					<h2 className="mt-12 text-2xl font-bold">2. How We Use Information</h2>
					<ul>
						<li>
							<strong>Operate & secure Costrict Cloud</strong> (authentication, completions, abuse
							prevention)
						</li>
						<li>
							<strong>Provide support & improve features</strong> (debugging, analytics, product
							decisions)
						</li>
						<li>
							<strong>Process payments & manage subscriptions</strong>
						</li>
						<li>
							<strong>Send product updates and roadmap communications</strong> (opt‑out available)
						</li>
					</ul>

					<h2 className="mt-12 text-2xl font-bold">3. Where Your Data Goes (And Doesn&apos;t)</h2>

					<div className="overflow-x-auto">
						<table className="min-w-full border-collapse border border-border">
							<thead>
								<tr className="bg-muted/50">
									<th className="border border-border px-4 py-2 text-left font-semibold">Data</th>
									<th className="border border-border px-4 py-2 text-left font-semibold">Sent To</th>
									<th className="border border-border px-4 py-2 text-left font-semibold">
										<strong>Not</strong> Sent To
									</th>
								</tr>
							</thead>
							<tbody>
								<tr>
									<td className="border border-border px-4 py-2 font-medium">
										Code & files you work on
									</td>
									<td className="border border-border px-4 py-2">
										Your chosen model provider (direct client → provider TLS), or Roo Code (proxy
										mode; transit‑only) when you select Roo Code as the provider
									</td>
									<td className="border border-border px-4 py-2">
<<<<<<< HEAD
										Costrict servers; ad networks; model‑training pipelines
=======
										Roo Code servers (except proxy mode; transit‑only, no storage); ad networks;
										model‑training pipelines
>>>>>>> 91f3dd90
									</td>
								</tr>
								<tr className="bg-muted/25">
									<td className="border border-border px-4 py-2 font-medium">
										Prompts, chat snippets & token counts (Cloud)
									</td>
									<td className="border border-border px-4 py-2">
										Costrict Cloud (encrypted at rest)
									</td>
									<td className="border border-border px-4 py-2">Any third‑party</td>
								</tr>
								<tr>
									<td className="border border-border px-4 py-2 font-medium">
										Workspace Configuration
									</td>
									<td className="border border-border px-4 py-2">
										Costrict Cloud (encrypted at rest)
									</td>
									<td className="border border-border px-4 py-2">Any third-party</td>
								</tr>
								<tr className="bg-muted/25">
									<td className="border border-border px-4 py-2 font-medium">Usage & Telemetry</td>
									<td className="border border-border px-4 py-2">
										PostHog (self‑hosted analytics platform)
									</td>
									<td className="border border-border px-4 py-2">Ad networks or data brokers</td>
								</tr>
								<tr>
									<td className="border border-border px-4 py-2 font-medium">Payment Data</td>
									<td className="border border-border px-4 py-2">Stripe (PCI‑DSS Level 1)</td>
									<td className="border border-border px-4 py-2">
										Costrict servers (we store only the Stripe customer ID)
									</td>
								</tr>
							</tbody>
						</table>
					</div>

					<h2 className="mt-12 text-2xl font-bold">4. Data Retention</h2>
					<ul>
						<li>
							<strong>Source Code:</strong> Never stored on Costrict servers.
						</li>
						<li>
							<strong>Prompts & Chat Snippets:</strong> Persist in your Cloud workspace until you or your
							organization admin deletes them or disables collection.
						</li>
						<li>
							<strong>Operational Logs & Analytics:</strong> Retained only as needed to operate and secure
							Costrict Cloud.
						</li>
					</ul>

					<h2 className="mt-12 text-2xl font-bold">5. Your Choices</h2>
					<ul>
						<li>
							<strong>Manage cookies:</strong> You can block or delete cookies in your browser settings;
							some site features may not function without them.
						</li>
						<li>
							<strong>Disable prompt collection</strong> in Organization settings.
						</li>
						<li>
							<strong>Delete your Cloud account</strong> at any time from{" "}
							<strong>Security Settings</strong> inside Costrict Cloud.
						</li>
					</ul>

					<h2 className="mt-12 text-2xl font-bold">6. Security Practices</h2>
					<p>
						We use TLS for all data in transit, AES‑256 encryption at rest, least‑privilege IAM, continuous
						monitoring, routine penetration testing, and maintain a SOC 2 program.
					</p>

					<h2 className="mt-12 text-2xl font-bold">7. Updates to This Policy</h2>
					<p>
						If our privacy practices change, we will update this policy and note the new{" "}
						<strong>Last Updated</strong> date at the top. For material changes that affect Cloud
						workspaces, we will also email registered workspace owners before the changes take effect.
					</p>

					<h2 className="mt-12 text-2xl font-bold">8. Contact Us</h2>
					<p>
						Questions or concerns? Email{" "}
						<a href="mailto:privacy@roocode.com" className="text-primary hover:underline">
							privacy@roocode.com
						</a>
						.
					</p>
				</div>
			</div>
		</>
	)
}<|MERGE_RESOLUTION|>--- conflicted
+++ resolved
@@ -3,7 +3,7 @@
 
 const TITLE = "Privacy Policy"
 const DESCRIPTION =
-	"Privacy policy for Roo Code Cloud and marketing website. Learn how we handle your data and protect your privacy."
+	"Privacy policy for Costrict Cloud and marketing website. Learn how we handle your data and protect your privacy."
 const PATH = "/privacy"
 const OG_IMAGE = SEO.ogImage
 
@@ -54,12 +54,12 @@
 					</p>
 					<ul className="lead">
 						<li>
-							browse any page under <strong>roocode.com</strong> (the <em>Marketing Site</em>); and/or
+							browse any page under <strong>costrict.ai</strong> (the <em>Marketing Site</em>); and/or
 						</li>
 						<li>
 							create an account for, sign in to, or otherwise use <strong>Costrict Cloud</strong> at{" "}
-							<strong>app.roocode.com</strong> or through the Costrict extension while authenticated to
-							that Cloud account (the <em>Cloud Service</em>).
+							<strong>costrict.ai</strong> or through the Costrict extension while authenticated to that
+							Cloud account (the <em>Cloud Service</em>).
 						</li>
 					</ul>
 
@@ -82,20 +82,14 @@
 					<h2 className="mt-12 text-2xl font-bold">Quick Summary</h2>
 					<ul>
 						<li>
-<<<<<<< HEAD
-							<strong>Your source code never transits Costrict servers.</strong> It stays on your device
-							and is sent <strong>directly</strong>—via a client‑to‑provider TLS connection—to the
-							third‑party AI model you select. Costrict never stores, inspects, or trains on your code.
-=======
 							<strong>
-								Your source code does not transit Roo Code servers unless you explicitly choose Roo Code
+								Your source code does not transit Costrict servers unless you explicitly choose Costrict
 								as a model provider (proxy mode).
 							</strong>{" "}
-							When Roo Code Cloud is your model provider, your code briefly transits Roo Code servers only to
-							forward it to the upstream model, is not stored, and is deleted immediately after
+							When Costrict Cloud is your model provider, your code briefly transits Costrict servers only
+							to forward it to the upstream model, is not stored, and is deleted immediately after
 							forwarding. Otherwise, your code is sent <strong>directly</strong>—via client‑to‑provider
-							TLS—to the model you select. Roo Code never stores, inspects, or trains on your code.
->>>>>>> 91f3dd90
+							TLS—to the model you select. Costrict never stores, inspects, or trains on your code.
 						</li>
 						<li>
 							<strong>Prompts and chat snippets are collected by default</strong> in Costrict Cloud so you
@@ -211,16 +205,12 @@
 										Code & files you work on
 									</td>
 									<td className="border border-border px-4 py-2">
-										Your chosen model provider (direct client → provider TLS), or Roo Code (proxy
-										mode; transit‑only) when you select Roo Code as the provider
-									</td>
-									<td className="border border-border px-4 py-2">
-<<<<<<< HEAD
-										Costrict servers; ad networks; model‑training pipelines
-=======
-										Roo Code servers (except proxy mode; transit‑only, no storage); ad networks;
+										Your chosen model provider (direct client → provider TLS), or Costrict (proxy
+										mode; transit‑only) when you select Costrict as the provider
+									</td>
+									<td className="border border-border px-4 py-2">
+										Costrict servers (except proxy mode; transit‑only, no storage); ad networks;
 										model‑training pipelines
->>>>>>> 91f3dd90
 									</td>
 								</tr>
 								<tr className="bg-muted/25">
@@ -305,8 +295,8 @@
 					<h2 className="mt-12 text-2xl font-bold">8. Contact Us</h2>
 					<p>
 						Questions or concerns? Email{" "}
-						<a href="mailto:privacy@roocode.com" className="text-primary hover:underline">
-							privacy@roocode.com
+						<a href="mailto:zgsm@sangfor.com.cn" className="text-primary hover:underline">
+							zgsm@sangfor.com.cn
 						</a>
 						.
 					</p>

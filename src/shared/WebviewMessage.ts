import { z } from "zod"

import { ProviderSettings } from "./api"
import { Mode, PromptComponent, ModeConfig } from "./modes"

export type ClineAskResponse = "yesButtonClicked" | "noButtonClicked" | "messageResponse"

export type PromptMode = Mode | "enhance"

export type AudioType = "notification" | "celebration" | "progress_loop"

export interface WebviewMessage {
	type:
		| "zgsmLogin"
		| "requestZgsmModels"
		| "apiConfiguration"
		| "deleteMultipleTasksWithIds"
		| "setHistoryPreviewCollapsed"
		| "currentApiConfigName"
		| "saveApiConfiguration"
		| "upsertApiConfiguration"
		| "deleteApiConfiguration"
		| "loadApiConfiguration"
		| "loadApiConfigurationById"
		| "renameApiConfiguration"
		| "getListApiConfiguration"
		| "customInstructions"
		| "allowedCommands"
		| "alwaysAllowReadOnly"
		| "alwaysAllowReadOnlyOutsideWorkspace"
		| "alwaysAllowWrite"
		| "alwaysAllowWriteOutsideWorkspace"
		| "alwaysAllowExecute"
		| "webviewDidLaunch"
		| "newTask"
		| "askResponse"
		| "terminalOperation"
		| "clearTask"
		| "didShowAnnouncement"
		| "selectImages"
		| "exportCurrentTask"
		| "showTaskWithId"
		| "deleteTaskWithId"
		| "exportTaskWithId"
		| "importSettings"
		| "exportSettings"
		| "resetState"
		| "flushRouterModels"
		| "requestRouterModels"
		| "requestOpenAiModels"
		| "requestOllamaModels"
		| "requestLmStudioModels"
		| "requestVsCodeLmModels"
		| "openImage"
		| "openFile"
		| "openMention"
		| "cancelTask"
		| "updateVSCodeSetting"
		| "getVSCodeSetting"
		| "vsCodeSetting"
		| "alwaysAllowBrowser"
		| "alwaysAllowMcp"
		| "alwaysAllowModeSwitch"
		| "allowedMaxRequests"
		| "alwaysAllowSubtasks"
		| "playSound"
		| "playTts"
		| "stopTts"
		| "soundEnabled"
		| "ttsEnabled"
		| "ttsSpeed"
		| "soundVolume"
		| "diffEnabled"
		| "enableCheckpoints"
		| "browserViewportSize"
		| "screenshotQuality"
		| "remoteBrowserHost"
		| "openMcpSettings"
		| "openProjectMcpSettings"
		| "restartMcpServer"
		| "toggleToolAlwaysAllow"
		| "toggleMcpServer"
		| "updateMcpTimeout"
		| "fuzzyMatchThreshold"
		| "writeDelayMs"
		| "enhancePrompt"
		| "enhancedPrompt"
		| "draggedImages"
		| "deleteMessage"
		| "terminalOutputLineLimit"
		| "terminalShellIntegrationTimeout"
		| "terminalShellIntegrationDisabled"
		| "terminalCommandDelay"
		| "terminalPowershellCounter"
		| "terminalZshClearEolMark"
		| "terminalZshOhMy"
		| "terminalZshP10k"
		| "terminalZdotdir"
		| "terminalCompressProgressBar"
		| "mcpEnabled"
		| "enableMcpServerCreation"
		| "searchCommits"
		| "alwaysApproveResubmit"
		| "requestDelaySeconds"
		| "setApiConfigPassword"
		| "mode"
		| "updatePrompt"
		| "updateSupportPrompt"
		| "resetSupportPrompt"
		| "getSystemPrompt"
		| "copySystemPrompt"
		| "systemPrompt"
		| "enhancementApiConfigId"
		| "updateExperimental"
		| "autoApprovalEnabled"
		| "updateCustomMode"
		| "deleteCustomMode"
		| "setopenAiCustomModelInfo"
		| "openCustomModesSettings"
		| "checkpointDiff"
		| "checkpointRestore"
		| "deleteMcpServer"
		| "maxOpenTabsContext"
		| "maxWorkspaceFiles"
		| "humanRelayResponse"
		| "humanRelayCancel"
		| "browserToolEnabled"
		| "telemetrySetting"
		| "showRooIgnoredFiles"
		| "testBrowserConnection"
		| "browserConnectionResult"
		| "remoteBrowserEnabled"
		| "language"
		| "maxReadFileLine"
		| "searchFiles"
		| "toggleApiConfigPin"
<<<<<<< HEAD
		| "openExternalRelogin"
=======
		| "setHistoryPreviewCollapsed"
		| "condenseTaskContextRequest"
>>>>>>> 7d996890
	text?: string
	disabled?: boolean
	askResponse?: ClineAskResponse
	apiConfiguration?: ProviderSettings
	images?: string[]
	bool?: boolean
	value?: number
	commands?: string[]
	audioType?: AudioType
	serverName?: string
	toolName?: string
	alwaysAllow?: boolean
	mode?: Mode
	promptMode?: PromptMode
	customPrompt?: PromptComponent
	dataUrls?: string[]
	values?: Record<string, any>
	query?: string
	setting?: string
	slug?: string
	modeConfig?: ModeConfig
	timeout?: number
	payload?: WebViewMessagePayload
	source?: "global" | "project"
	requestId?: string
	ids?: string[]
	hasSystemPromptOverride?: boolean
	terminalOperation?: "continue" | "abort"
	historyPreviewCollapsed?: boolean
	authUrl?: string
	url?: string
}

export const checkoutDiffPayloadSchema = z.object({
	ts: z.number(),
	previousCommitHash: z.string().optional(),
	commitHash: z.string(),
	mode: z.enum(["full", "checkpoint"]),
})

export type CheckpointDiffPayload = z.infer<typeof checkoutDiffPayloadSchema>

export const checkoutRestorePayloadSchema = z.object({
	ts: z.number(),
	commitHash: z.string(),
	mode: z.enum(["preview", "restore"]),
})

export type CheckpointRestorePayload = z.infer<typeof checkoutRestorePayloadSchema>

export type WebViewMessagePayload = CheckpointDiffPayload | CheckpointRestorePayload<|MERGE_RESOLUTION|>--- conflicted
+++ resolved
@@ -134,12 +134,9 @@
 		| "maxReadFileLine"
 		| "searchFiles"
 		| "toggleApiConfigPin"
-<<<<<<< HEAD
 		| "openExternalRelogin"
-=======
 		| "setHistoryPreviewCollapsed"
 		| "condenseTaskContextRequest"
->>>>>>> 7d996890
 	text?: string
 	disabled?: boolean
 	askResponse?: ClineAskResponse

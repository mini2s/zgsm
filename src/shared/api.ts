--- conflicted
+++ resolved
@@ -4,7 +4,6 @@
 
 export type ApiHandlerOptions = Omit<ProviderSettings, "apiProvider" | "id">
 
-<<<<<<< HEAD
 export type ApiConfiguration = ProviderSettings
 export const zgsmProviderKey = "zgsm"
 export const zgsmModels = {
@@ -15,8 +14,6 @@
 		supportsPromptCache: true,
 	},
 } as const satisfies Record<string, ModelInfo>
-=======
->>>>>>> 855a5e21
 // Anthropic
 // https://docs.anthropic.com/en/docs/about-claude/models
 export type AnthropicModelId = keyof typeof anthropicModels
@@ -1139,7 +1136,6 @@
 	cacheReadsPrice: 0.3,
 }
 
-<<<<<<< HEAD
 export const allModels: Record<string, any> = {
 	...anthropicModels,
 	...bedrockModels,
@@ -1152,622 +1148,4 @@
 	"anthropic/claude-3-7-sonnet": glamaDefaultModelInfo,
 	"anthropic/claude-3-7-sonnet-latest": requestyDefaultModelInfo,
 	"anthropic/claude-3-5-sonnet-20241022": unboundDefaultModelInfo,
-}
-=======
-// LiteLLM
-// https://docs.litellm.ai/
-export const litellmDefaultModelId = "anthropic/claude-3-7-sonnet-20250219"
-export const litellmDefaultModelInfo: ModelInfo = {
-	maxTokens: 8192,
-	contextWindow: 200_000,
-	supportsImages: true,
-	supportsComputerUse: true,
-	supportsPromptCache: true,
-	inputPrice: 3.0,
-	outputPrice: 15.0,
-	cacheWritesPrice: 3.75,
-	cacheReadsPrice: 0.3,
-}
-// xAI
-// https://docs.x.ai/docs/api-reference
-export type XAIModelId = keyof typeof xaiModels
-export const xaiDefaultModelId: XAIModelId = "grok-3-beta"
-export const xaiModels = {
-	"grok-3-beta": {
-		maxTokens: 8192,
-		contextWindow: 131072,
-		supportsImages: false,
-		supportsPromptCache: false,
-		inputPrice: 3.0,
-		outputPrice: 15.0,
-		description: "xAI's Grok-3 beta model with 131K context window",
-	},
-	"grok-3-fast-beta": {
-		maxTokens: 8192,
-		contextWindow: 131072,
-		supportsImages: false,
-		supportsPromptCache: false,
-		inputPrice: 5.0,
-		outputPrice: 25.0,
-		description: "xAI's Grok-3 fast beta model with 131K context window",
-	},
-	"grok-3-mini-beta": {
-		maxTokens: 8192,
-		contextWindow: 131072,
-		supportsImages: false,
-		supportsPromptCache: false,
-		inputPrice: 0.3,
-		outputPrice: 0.5,
-		description: "xAI's Grok-3 mini beta model with 131K context window",
-	},
-	"grok-3-mini-fast-beta": {
-		maxTokens: 8192,
-		contextWindow: 131072,
-		supportsImages: false,
-		supportsPromptCache: false,
-		inputPrice: 0.6,
-		outputPrice: 4.0,
-		description: "xAI's Grok-3 mini fast beta model with 131K context window",
-	},
-	"grok-2-latest": {
-		maxTokens: 8192,
-		contextWindow: 131072,
-		supportsImages: false,
-		supportsPromptCache: false,
-		inputPrice: 2.0,
-		outputPrice: 10.0,
-		description: "xAI's Grok-2 model - latest version with 131K context window",
-	},
-	"grok-2": {
-		maxTokens: 8192,
-		contextWindow: 131072,
-		supportsImages: false,
-		supportsPromptCache: false,
-		inputPrice: 2.0,
-		outputPrice: 10.0,
-		description: "xAI's Grok-2 model with 131K context window",
-	},
-	"grok-2-1212": {
-		maxTokens: 8192,
-		contextWindow: 131072,
-		supportsImages: false,
-		supportsPromptCache: false,
-		inputPrice: 2.0,
-		outputPrice: 10.0,
-		description: "xAI's Grok-2 model (version 1212) with 131K context window",
-	},
-	"grok-2-vision-latest": {
-		maxTokens: 8192,
-		contextWindow: 32768,
-		supportsImages: true,
-		supportsPromptCache: false,
-		inputPrice: 2.0,
-		outputPrice: 10.0,
-		description: "xAI's Grok-2 Vision model - latest version with image support and 32K context window",
-	},
-	"grok-2-vision": {
-		maxTokens: 8192,
-		contextWindow: 32768,
-		supportsImages: true,
-		supportsPromptCache: false,
-		inputPrice: 2.0,
-		outputPrice: 10.0,
-		description: "xAI's Grok-2 Vision model with image support and 32K context window",
-	},
-	"grok-2-vision-1212": {
-		maxTokens: 8192,
-		contextWindow: 32768,
-		supportsImages: true,
-		supportsPromptCache: false,
-		inputPrice: 2.0,
-		outputPrice: 10.0,
-		description: "xAI's Grok-2 Vision model (version 1212) with image support and 32K context window",
-	},
-	"grok-vision-beta": {
-		maxTokens: 8192,
-		contextWindow: 8192,
-		supportsImages: true,
-		supportsPromptCache: false,
-		inputPrice: 5.0,
-		outputPrice: 15.0,
-		description: "xAI's Grok Vision Beta model with image support and 8K context window",
-	},
-	"grok-beta": {
-		maxTokens: 8192,
-		contextWindow: 131072,
-		supportsImages: false,
-		supportsPromptCache: false,
-		inputPrice: 5.0,
-		outputPrice: 15.0,
-		description: "xAI's Grok Beta model (legacy) with 131K context window",
-	},
-} as const satisfies Record<string, ModelInfo>
-
-export type VscodeLlmModelId = keyof typeof vscodeLlmModels
-export const vscodeLlmDefaultModelId: VscodeLlmModelId = "claude-3.5-sonnet"
-export const vscodeLlmModels = {
-	"gpt-3.5-turbo": {
-		contextWindow: 12114,
-		supportsImages: false,
-		supportsPromptCache: false,
-		inputPrice: 0,
-		outputPrice: 0,
-		family: "gpt-3.5-turbo",
-		version: "gpt-3.5-turbo-0613",
-		name: "GPT 3.5 Turbo",
-		supportsToolCalling: true,
-		maxInputTokens: 12114,
-	},
-	"gpt-4o-mini": {
-		contextWindow: 12115,
-		supportsImages: false,
-		supportsPromptCache: false,
-		inputPrice: 0,
-		outputPrice: 0,
-		family: "gpt-4o-mini",
-		version: "gpt-4o-mini-2024-07-18",
-		name: "GPT-4o mini",
-		supportsToolCalling: true,
-		maxInputTokens: 12115,
-	},
-	"gpt-4": {
-		contextWindow: 28501,
-		supportsImages: false,
-		supportsPromptCache: false,
-		inputPrice: 0,
-		outputPrice: 0,
-		family: "gpt-4",
-		version: "gpt-4-0613",
-		name: "GPT 4",
-		supportsToolCalling: true,
-		maxInputTokens: 28501,
-	},
-	"gpt-4-0125-preview": {
-		contextWindow: 63826,
-		supportsImages: false,
-		supportsPromptCache: false,
-		inputPrice: 0,
-		outputPrice: 0,
-		family: "gpt-4-turbo",
-		version: "gpt-4-0125-preview",
-		name: "GPT 4 Turbo",
-		supportsToolCalling: true,
-		maxInputTokens: 63826,
-	},
-	"gpt-4o": {
-		contextWindow: 63827,
-		supportsImages: true,
-		supportsPromptCache: false,
-		inputPrice: 0,
-		outputPrice: 0,
-		family: "gpt-4o",
-		version: "gpt-4o-2024-11-20",
-		name: "GPT-4o",
-		supportsToolCalling: true,
-		maxInputTokens: 63827,
-	},
-	o1: {
-		contextWindow: 19827,
-		supportsImages: false,
-		supportsPromptCache: false,
-		inputPrice: 0,
-		outputPrice: 0,
-		family: "o1-ga",
-		version: "o1-2024-12-17",
-		name: "o1 (Preview)",
-		supportsToolCalling: true,
-		maxInputTokens: 19827,
-	},
-	"o3-mini": {
-		contextWindow: 63827,
-		supportsImages: false,
-		supportsPromptCache: false,
-		inputPrice: 0,
-		outputPrice: 0,
-		family: "o3-mini",
-		version: "o3-mini-2025-01-31",
-		name: "o3-mini",
-		supportsToolCalling: true,
-		maxInputTokens: 63827,
-	},
-	"claude-3.5-sonnet": {
-		contextWindow: 81638,
-		supportsImages: true,
-		supportsPromptCache: false,
-		inputPrice: 0,
-		outputPrice: 0,
-		family: "claude-3.5-sonnet",
-		version: "claude-3.5-sonnet",
-		name: "Claude 3.5 Sonnet",
-		supportsToolCalling: true,
-		maxInputTokens: 81638,
-	},
-	"claude-3.7-sonnet": {
-		contextWindow: 89827,
-		supportsImages: true,
-		supportsPromptCache: false,
-		inputPrice: 0,
-		outputPrice: 0,
-		family: "claude-3.7-sonnet",
-		version: "claude-3.7-sonnet",
-		name: "Claude 3.7 Sonnet",
-		supportsToolCalling: true,
-		maxInputTokens: 89827,
-	},
-	"claude-3.7-sonnet-thought": {
-		contextWindow: 89827,
-		supportsImages: true,
-		supportsPromptCache: false,
-		inputPrice: 0,
-		outputPrice: 0,
-		family: "claude-3.7-sonnet-thought",
-		version: "claude-3.7-sonnet-thought",
-		name: "Claude 3.7 Sonnet Thinking",
-		supportsToolCalling: false,
-		maxInputTokens: 89827,
-		thinking: true,
-	},
-	"gemini-2.0-flash-001": {
-		contextWindow: 127827,
-		supportsImages: true,
-		supportsPromptCache: false,
-		inputPrice: 0,
-		outputPrice: 0,
-		family: "gemini-2.0-flash",
-		version: "gemini-2.0-flash-001",
-		name: "Gemini 2.0 Flash",
-		supportsToolCalling: false,
-		maxInputTokens: 127827,
-	},
-	"gemini-2.5-pro": {
-		contextWindow: 63830,
-		supportsImages: true,
-		supportsPromptCache: false,
-		inputPrice: 0,
-		outputPrice: 0,
-		family: "gemini-2.5-pro",
-		version: "gemini-2.5-pro-preview-03-25",
-		name: "Gemini 2.5 Pro (Preview)",
-		supportsToolCalling: true,
-		maxInputTokens: 63830,
-	},
-	"o4-mini": {
-		contextWindow: 111446,
-		supportsImages: false,
-		supportsPromptCache: false,
-		inputPrice: 0,
-		outputPrice: 0,
-		family: "o4-mini",
-		version: "o4-mini-2025-04-16",
-		name: "o4-mini (Preview)",
-		supportsToolCalling: true,
-		maxInputTokens: 111446,
-	},
-	"gpt-4.1": {
-		contextWindow: 111446,
-		supportsImages: true,
-		supportsPromptCache: false,
-		inputPrice: 0,
-		outputPrice: 0,
-		family: "gpt-4.1",
-		version: "gpt-4.1-2025-04-14",
-		name: "GPT-4.1 (Preview)",
-		supportsToolCalling: true,
-		maxInputTokens: 111446,
-	},
-} as const satisfies Record<
-	string,
-	ModelInfo & {
-		family: string
-		version: string
-		name: string
-		supportsToolCalling: boolean
-		maxInputTokens: number
-	}
->
-
-// Groq
-// https://console.groq.com/docs/models
-export type GroqModelId =
-	| "llama-3.1-8b-instant"
-	| "llama-3.3-70b-versatile"
-	| "meta-llama/llama-4-scout-17b-16e-instruct"
-	| "meta-llama/llama-4-maverick-17b-128e-instruct"
-	| "mistral-saba-24b"
-	| "qwen-qwq-32b"
-	| "deepseek-r1-distill-llama-70b"
-export const groqDefaultModelId: GroqModelId = "llama-3.3-70b-versatile" // Defaulting to Llama3 70B Versatile
-export const groqModels = {
-	// Models based on API response: https://api.groq.com/openai/v1/models
-	"llama-3.1-8b-instant": {
-		maxTokens: 131072,
-		contextWindow: 131072,
-		supportsImages: false,
-		supportsPromptCache: false,
-		inputPrice: 0,
-		outputPrice: 0,
-		description: "Meta Llama 3.1 8B Instant model, 128K context.",
-	},
-	"llama-3.3-70b-versatile": {
-		maxTokens: 32768,
-		contextWindow: 131072,
-		supportsImages: false,
-		supportsPromptCache: false,
-		inputPrice: 0,
-		outputPrice: 0,
-		description: "Meta Llama 3.3 70B Versatile model, 128K context.",
-	},
-	"meta-llama/llama-4-scout-17b-16e-instruct": {
-		maxTokens: 8192,
-		contextWindow: 131072,
-		supportsImages: false,
-		supportsPromptCache: false,
-		inputPrice: 0,
-		outputPrice: 0,
-		description: "Meta Llama 4 Scout 17B Instruct model, 128K context.",
-	},
-	"meta-llama/llama-4-maverick-17b-128e-instruct": {
-		maxTokens: 8192,
-		contextWindow: 131072,
-		supportsImages: false,
-		supportsPromptCache: false,
-		inputPrice: 0,
-		outputPrice: 0,
-		description: "Meta Llama 4 Maverick 17B Instruct model, 128K context.",
-	},
-	"mistral-saba-24b": {
-		maxTokens: 32768,
-		contextWindow: 32768,
-		supportsImages: false,
-		supportsPromptCache: false,
-		inputPrice: 0,
-		outputPrice: 0,
-		description: "Mistral Saba 24B model, 32K context.",
-	},
-	"qwen-qwq-32b": {
-		maxTokens: 131072,
-		contextWindow: 131072,
-		supportsImages: false,
-		supportsPromptCache: false,
-		inputPrice: 0,
-		outputPrice: 0,
-		description: "Alibaba Qwen QwQ 32B model, 128K context.",
-	},
-	"deepseek-r1-distill-llama-70b": {
-		maxTokens: 131072,
-		contextWindow: 131072,
-		supportsImages: false,
-		supportsPromptCache: false,
-		inputPrice: 0,
-		outputPrice: 0,
-		description: "DeepSeek R1 Distill Llama 70B model, 128K context.",
-	},
-} as const satisfies Record<string, ModelInfo>
-
-// Chutes AI
-// https://llm.chutes.ai/v1 (OpenAI compatible)
-export type ChutesModelId =
-	| "deepseek-ai/DeepSeek-R1"
-	| "deepseek-ai/DeepSeek-V3"
-	| "unsloth/Llama-3.3-70B-Instruct"
-	| "chutesai/Llama-4-Scout-17B-16E-Instruct"
-	| "unsloth/Mistral-Nemo-Instruct-2407"
-	| "unsloth/gemma-3-12b-it"
-	| "NousResearch/DeepHermes-3-Llama-3-8B-Preview"
-	| "unsloth/gemma-3-4b-it"
-	| "nvidia/Llama-3_3-Nemotron-Super-49B-v1"
-	| "nvidia/Llama-3_1-Nemotron-Ultra-253B-v1"
-	| "chutesai/Llama-4-Maverick-17B-128E-Instruct-FP8"
-	| "deepseek-ai/DeepSeek-V3-Base"
-	| "deepseek-ai/DeepSeek-R1-Zero"
-	| "deepseek-ai/DeepSeek-V3-0324"
-	| "microsoft/MAI-DS-R1-FP8"
-	| "tngtech/DeepSeek-R1T-Chimera"
-export const chutesDefaultModelId: ChutesModelId = "deepseek-ai/DeepSeek-R1"
-export const chutesModels = {
-	"deepseek-ai/DeepSeek-R1": {
-		maxTokens: 32768,
-		contextWindow: 163840,
-		supportsImages: false,
-		supportsPromptCache: false,
-		inputPrice: 0,
-		outputPrice: 0,
-		description: "DeepSeek R1 model.",
-	},
-	"deepseek-ai/DeepSeek-V3": {
-		maxTokens: 32768,
-		contextWindow: 163840,
-		supportsImages: false,
-		supportsPromptCache: false,
-		inputPrice: 0,
-		outputPrice: 0,
-		description: "DeepSeek V3 model.",
-	},
-	"unsloth/Llama-3.3-70B-Instruct": {
-		maxTokens: 32768, // From Groq
-		contextWindow: 131072, // From Groq
-		supportsImages: false,
-		supportsPromptCache: false,
-		inputPrice: 0,
-		outputPrice: 0,
-		description: "Unsloth Llama 3.3 70B Instruct model.",
-	},
-	"chutesai/Llama-4-Scout-17B-16E-Instruct": {
-		maxTokens: 32768,
-		contextWindow: 512000,
-		supportsImages: false,
-		supportsPromptCache: false,
-		inputPrice: 0,
-		outputPrice: 0,
-		description: "ChutesAI Llama 4 Scout 17B Instruct model, 512K context.",
-	},
-	"unsloth/Mistral-Nemo-Instruct-2407": {
-		maxTokens: 32768,
-		contextWindow: 128000,
-		supportsImages: false,
-		supportsPromptCache: false,
-		inputPrice: 0,
-		outputPrice: 0,
-		description: "Unsloth Mistral Nemo Instruct model.",
-	},
-	"unsloth/gemma-3-12b-it": {
-		maxTokens: 32768,
-		contextWindow: 131072,
-		supportsImages: false,
-		supportsPromptCache: false,
-		inputPrice: 0,
-		outputPrice: 0,
-		description: "Unsloth Gemma 3 12B IT model.",
-	},
-	"NousResearch/DeepHermes-3-Llama-3-8B-Preview": {
-		maxTokens: 32768,
-		contextWindow: 131072,
-		supportsImages: false,
-		supportsPromptCache: false,
-		inputPrice: 0,
-		outputPrice: 0,
-		description: "Nous DeepHermes 3 Llama 3 8B Preview model.",
-	},
-	"unsloth/gemma-3-4b-it": {
-		maxTokens: 32768,
-		contextWindow: 131072,
-		supportsImages: false,
-		supportsPromptCache: false,
-		inputPrice: 0,
-		outputPrice: 0,
-		description: "Unsloth Gemma 3 4B IT model.",
-	},
-	"nvidia/Llama-3_3-Nemotron-Super-49B-v1": {
-		maxTokens: 32768,
-		contextWindow: 131072,
-		supportsImages: false,
-		supportsPromptCache: false,
-		inputPrice: 0,
-		outputPrice: 0,
-		description: "Nvidia Llama 3.3 Nemotron Super 49B model.",
-	},
-	"nvidia/Llama-3_1-Nemotron-Ultra-253B-v1": {
-		maxTokens: 32768,
-		contextWindow: 131072,
-		supportsImages: false,
-		supportsPromptCache: false,
-		inputPrice: 0,
-		outputPrice: 0,
-		description: "Nvidia Llama 3.1 Nemotron Ultra 253B model.",
-	},
-	"chutesai/Llama-4-Maverick-17B-128E-Instruct-FP8": {
-		maxTokens: 32768,
-		contextWindow: 256000,
-		supportsImages: false,
-		supportsPromptCache: false,
-		inputPrice: 0,
-		outputPrice: 0,
-		description: "ChutesAI Llama 4 Maverick 17B Instruct FP8 model.",
-	},
-	"deepseek-ai/DeepSeek-V3-Base": {
-		maxTokens: 32768,
-		contextWindow: 163840,
-		supportsImages: false,
-		supportsPromptCache: false,
-		inputPrice: 0,
-		outputPrice: 0,
-		description: "DeepSeek V3 Base model.",
-	},
-	"deepseek-ai/DeepSeek-R1-Zero": {
-		maxTokens: 32768,
-		contextWindow: 163840,
-		supportsImages: false,
-		supportsPromptCache: false,
-		inputPrice: 0,
-		outputPrice: 0,
-		description: "DeepSeek R1 Zero model.",
-	},
-	"deepseek-ai/DeepSeek-V3-0324": {
-		maxTokens: 32768,
-		contextWindow: 163840,
-		supportsImages: false,
-		supportsPromptCache: false,
-		inputPrice: 0,
-		outputPrice: 0,
-		description: "DeepSeek V3 (0324) model.",
-	},
-	"microsoft/MAI-DS-R1-FP8": {
-		maxTokens: 32768,
-		contextWindow: 163840,
-		supportsImages: false,
-		supportsPromptCache: false,
-		inputPrice: 0,
-		outputPrice: 0,
-		description: "Microsoft MAI-DS-R1 FP8 model.",
-	},
-	"tngtech/DeepSeek-R1T-Chimera": {
-		maxTokens: 32768,
-		contextWindow: 163840,
-		supportsImages: false,
-		supportsPromptCache: false,
-		inputPrice: 0,
-		outputPrice: 0,
-		description: "TNGTech DeepSeek R1T Chimera model.",
-	},
-} as const satisfies Record<string, ModelInfo>
-
-/**
- * Constants
- */
-
-// These models support reasoning efforts.
-export const REASONING_MODELS = new Set(["x-ai/grok-3-mini-beta", "grok-3-mini-beta", "grok-3-mini-fast-beta"])
-
-// These models support prompt caching.
-export const PROMPT_CACHING_MODELS = new Set([
-	"anthropic/claude-3-haiku",
-	"anthropic/claude-3-haiku:beta",
-	"anthropic/claude-3-opus",
-	"anthropic/claude-3-opus:beta",
-	"anthropic/claude-3-sonnet",
-	"anthropic/claude-3-sonnet:beta",
-	"anthropic/claude-3.5-haiku",
-	"anthropic/claude-3.5-haiku-20241022",
-	"anthropic/claude-3.5-haiku-20241022:beta",
-	"anthropic/claude-3.5-haiku:beta",
-	"anthropic/claude-3.5-sonnet",
-	"anthropic/claude-3.5-sonnet-20240620",
-	"anthropic/claude-3.5-sonnet-20240620:beta",
-	"anthropic/claude-3.5-sonnet:beta",
-	"anthropic/claude-3.7-sonnet",
-	"anthropic/claude-3.7-sonnet:beta",
-	"anthropic/claude-3.7-sonnet:thinking",
-	"google/gemini-2.5-pro-preview",
-	"google/gemini-2.5-flash-preview",
-	"google/gemini-2.5-flash-preview:thinking",
-	"google/gemini-2.0-flash-001",
-	"google/gemini-flash-1.5",
-	"google/gemini-flash-1.5-8b",
-])
-
-// https://www.anthropic.com/news/3-5-models-and-computer-use
-export const COMPUTER_USE_MODELS = new Set([
-	"anthropic/claude-3.5-sonnet",
-	"anthropic/claude-3.5-sonnet:beta",
-	"anthropic/claude-3.7-sonnet",
-	"anthropic/claude-3.7-sonnet:beta",
-	"anthropic/claude-3.7-sonnet:thinking",
-])
-
-const routerNames = ["openrouter", "requesty", "glama", "unbound", "litellm"] as const
-
-export type RouterName = (typeof routerNames)[number]
-
-export const isRouterName = (value: string): value is RouterName => routerNames.includes(value as RouterName)
-
-export function toRouterName(value?: string): RouterName {
-	if (value && isRouterName(value)) {
-		return value
-	}
-	throw new Error(`Invalid router name: ${value}`)
-}
-
-export type ModelRecord = Record<string, ModelInfo>
-
-export type RouterModels = Record<RouterName, ModelRecord>
->>>>>>> 855a5e21
+}
import os from "os"
import * as path from "path"
import fs from "fs/promises"
import EventEmitter from "events"

import { Anthropic } from "@anthropic-ai/sdk"
import delay from "delay"
import axios from "axios"
import pWaitFor from "p-wait-for"
import * as vscode from "vscode"

import {
	GlobalState,
	ProviderName,
	ProviderSettings,
	RooCodeSettings,
	ProviderSettingsEntry,
	Package,
	CodeActionId,
	CodeActionName,
	TerminalActionId,
	TerminalActionPromptType,
} from "../../schemas"
import { t } from "../../i18n"
import { setPanel } from "../../activate/registerCommands"
import {
	ApiConfiguration,
	requestyDefaultModelId,
	openRouterDefaultModelId,
	glamaDefaultModelId,
	zgsmProviderKey,
	// zgsmModels,
} from "../../shared/api"
import { findLast } from "../../shared/array"
import { supportPrompt } from "../../shared/support-prompt"
import { GlobalFileNames } from "../../shared/globalFileNames"
import { HistoryItem } from "../../shared/HistoryItem"
import { ExtensionMessage } from "../../shared/ExtensionMessage"
import { Mode, defaultModeSlug } from "../../shared/modes"
import { experimentDefault } from "../../shared/experiments"
import { formatLanguage } from "../../shared/language"
import { Terminal } from "../../integrations/terminal/Terminal"
import { downloadTask } from "../../integrations/misc/export-markdown"
import { getTheme } from "../../integrations/theme/getTheme"
import WorkspaceTracker from "../../integrations/workspace/WorkspaceTracker"
import { McpHub } from "../../services/mcp/McpHub"
import { McpServerManager } from "../../services/mcp/McpServerManager"
import { ShadowCheckpointService } from "../../services/checkpoints/ShadowCheckpointService"
import { fileExistsAtPath } from "../../utils/fs"
import { setTtsEnabled, setTtsSpeed } from "../../utils/tts"
import { ContextProxy } from "../config/ContextProxy"
import { ProviderSettingsManager } from "../config/ProviderSettingsManager"
import { CustomModesManager } from "../config/CustomModesManager"
import { buildApiHandler } from "../../api"
import { Task, TaskOptions } from "../task/Task"
import { getNonce } from "./getNonce"
import { getUri } from "./getUri"
import { getSystemPromptFilePath } from "../prompts/sections/custom-system-prompt"
import { telemetryService } from "../../services/telemetry/TelemetryService"
import { getWorkspacePath } from "../../utils/path"
import { webviewMessageHandler } from "./webviewMessageHandler"
import { WebviewMessage } from "../../shared/WebviewMessage"
import { getZgsmAccessToken } from "../../zgsmAuth/zgsmAuthHandler"
// import { defaultZgsmAuthConfig } from "../../zgsmAuth/config"
import { CompletionStatusBar } from "../../../zgsm/src/codeCompletion/completionStatusBar"

/**
 * https://github.com/microsoft/vscode-webview-ui-toolkit-samples/blob/main/default/weather-webview/src/providers/WeatherViewProvider.ts
 * https://github.com/KumarVariable/vscode-extension-sidebar-html/blob/master/src/customSidebarViewProvider.ts
 */

export type ClineProviderEvents = {
	clineCreated: [cline: Task]
}

export class ClineProvider extends EventEmitter<ClineProviderEvents> implements vscode.WebviewViewProvider {
<<<<<<< HEAD
	public static readonly sideBarId = "vscode-zgsm.SidebarProvider" // used in package.json as the view's id. This value cannot be changed due to how vscode caches views based on their id, and updating the id would break existing instances of the extension.
	public static readonly tabPanelId = "vscode-zgsm.TabPanelProvider"
=======
	// Used in package.json as the view's id. This value cannot be changed due
	// to how VSCode caches views based on their id, and updating the id would
	// break existing instances of the extension.
	public static readonly sideBarId = `${Package.name}.SidebarProvider`
	public static readonly tabPanelId = `${Package.name}.TabPanelProvider`
>>>>>>> 7d996890
	private static activeInstances: Set<ClineProvider> = new Set()
	private disposables: vscode.Disposable[] = []
	private view?: vscode.WebviewView | vscode.WebviewPanel
	private clineStack: Task[] = []
	private _workspaceTracker?: WorkspaceTracker // workSpaceTracker read-only for access outside this class
	public get workspaceTracker(): WorkspaceTracker | undefined {
		return this._workspaceTracker
	}
	protected mcpHub?: McpHub // Change from private to protected

	public isViewLaunched = false
	public settingsImportedAt?: number
	public readonly latestAnnouncementId = "may-14-2025-3-17" // Update for v3.17.0 announcement
	public readonly providerSettingsManager: ProviderSettingsManager
	public readonly customModesManager: CustomModesManager

	private isMovingView = false
	private movingDisposeTimer?: NodeJS.Timeout

	constructor(
		readonly context: vscode.ExtensionContext,
		private readonly outputChannel: vscode.OutputChannel,
		private readonly renderContext: "sidebar" | "editor" = "sidebar",
		public readonly contextProxy: ContextProxy,
	) {
		super()

		this.log("ClineProvider instantiated")
		ClineProvider.activeInstances.add(this)

		// Register this provider with the telemetry service to enable it to add
		// properties like mode and provider.
		telemetryService.setProvider(this)

		this._workspaceTracker = new WorkspaceTracker(this)

		this.providerSettingsManager = new ProviderSettingsManager(this.context)

		this.customModesManager = new CustomModesManager(this.context, async () => {
			await this.postStateToWebview()
		})

		// Initialize MCP Hub through the singleton manager
		McpServerManager.getInstance(this.context, this)
			.then((hub) => {
				this.mcpHub = hub
				this.mcpHub.registerClient()
			})
			.catch((error) => {
				this.log(`Failed to initialize MCP Hub: ${error}`)
			})
	}

	// Adds a new Cline instance to clineStack, marking the start of a new task.
	// The instance is pushed to the top of the stack (LIFO order).
	// When the task is completed, the top instance is removed, reactivating the previous task.
	async addClineToStack(cline: Task) {
		console.log(`[subtasks] adding task ${cline.taskId}.${cline.instanceId} to stack`)

		// Add this cline instance into the stack that represents the order of all the called tasks.
		this.clineStack.push(cline)

		// Ensure getState() resolves correctly.
		const state = await this.getState()

		if (!state || typeof state.mode !== "string") {
			throw new Error(t("common:errors.retrieve_current_mode"))
		}
	}

	// Removes and destroys the top Cline instance (the current finished task),
	// activating the previous one (resuming the parent task).
	async removeClineFromStack() {
		if (this.clineStack.length === 0) {
			return
		}

		// Pop the top Cline instance from the stack.
		var cline = this.clineStack.pop()

		if (cline) {
			console.log(`[subtasks] removing task ${cline.taskId}.${cline.instanceId} from stack`)

			try {
				// Abort the running task and set isAbandoned to true so
				// all running promises will exit as well.
				await cline.abortTask(true)
			} catch (e) {
				this.log(
					`[subtasks] encountered error while aborting task ${cline.taskId}.${cline.instanceId}: ${e.message}`,
				)
			}

			// Make sure no reference kept, once promises end it will be
			// garbage collected.
			cline = undefined
		}
	}

	// returns the current cline object in the stack (the top one)
	// if the stack is empty, returns undefined
	getCurrentCline(): Task | undefined {
		if (this.clineStack.length === 0) {
			return undefined
		}
		return this.clineStack[this.clineStack.length - 1]
	}

	// returns the current clineStack length (how many cline objects are in the stack)
	getClineStackSize(): number {
		return this.clineStack.length
	}

	public getCurrentTaskStack(): string[] {
		return this.clineStack.map((cline) => cline.taskId)
	}

	// remove the current task/cline instance (at the top of the stack), so this task is finished
	// and resume the previous task/cline instance (if it exists)
	// this is used when a sub task is finished and the parent task needs to be resumed
	async finishSubTask(lastMessage: string) {
		console.log(`[subtasks] finishing subtask ${lastMessage}`)
		// remove the last cline instance from the stack (this is the finished sub task)
		await this.removeClineFromStack()
		// resume the last cline instance in the stack (if it exists - this is the 'parent' calling task)
		await this.getCurrentCline()?.resumePausedTask(lastMessage)
	}

	/*
	VSCode extensions use the disposable pattern to clean up resources when the sidebar/editor tab is closed by the user or system. This applies to event listening, commands, interacting with the UI, etc.
	- https://vscode-docs.readthedocs.io/en/stable/extensions/patterns-and-principles/
	- https://github.com/microsoft/vscode-extension-samples/blob/main/webview-sample/src/extension.ts
	*/
	async dispose() {
		this.log("Disposing ClineProvider...")
		await this.removeClineFromStack()
		this.log("Cleared task")

		if (this.view && "dispose" in this.view) {
			this.view.dispose()
			this.log("Disposed webview")
		}

		while (this.disposables.length) {
			const x = this.disposables.pop()

			if (x) {
				x.dispose()
			}
		}

		this._workspaceTracker?.dispose()
		this._workspaceTracker = undefined
		await this.mcpHub?.unregisterClient()
		this.mcpHub = undefined
		this.customModesManager?.dispose()
		this.log("Disposed all disposables")
		ClineProvider.activeInstances.delete(this)

		// Unregister from McpServerManager
		McpServerManager.unregisterProvider(this)
	}

	public static getVisibleInstance(): ClineProvider | undefined {
		return findLast(Array.from(this.activeInstances), (instance) => instance.view?.visible === true)
	}

	public static getCacheInstances(): ClineProvider | undefined {
		const instances = Array.from(this.activeInstances)
		return instances.length > 0 ? instances.at(-1) : undefined
	}

	public static async getInstance(): Promise<ClineProvider | undefined> {
		let visibleProvider = ClineProvider.getVisibleInstance()

		// If no visible provider, try to show the sidebar view
		if (!visibleProvider) {
<<<<<<< HEAD
			await vscode.commands.executeCommand("vscode-zgsm.SidebarProvider.focus")
=======
			await vscode.commands.executeCommand(`${Package.name}.SidebarProvider.focus`)
>>>>>>> 7d996890
			// Wait briefly for the view to become visible
			await delay(100)
			visibleProvider = ClineProvider.getVisibleInstance()
		}

		// If still no visible provider, return
		if (!visibleProvider) {
			return
		}

		return visibleProvider
	}

	public static async isActiveTask(): Promise<boolean> {
		const visibleProvider = await ClineProvider.getInstance()
		if (!visibleProvider) {
			return false
		}

		// Check if there is a cline instance in the stack (if this provider has an active task)
		if (visibleProvider.getCurrentCline()) {
			return true
		}

		return false
	}

	public static async handleCodeAction(
		command: CodeActionId,
		promptType: CodeActionName,
		params: Record<string, string | any[]>,
	): Promise<void> {
		// Capture telemetry for code action usage
		telemetryService.captureCodeActionUsed(promptType)

		const visibleProvider = await ClineProvider.getInstance()

		if (!visibleProvider) {
			return
		}

		const { customSupportPrompts } = await visibleProvider.getState()

		// TODO: Improve type safety for promptType.
		const prompt = supportPrompt.create(promptType, params, customSupportPrompts)

		if (command === "addToContext") {
			await visibleProvider.postMessageToWebview({ type: "invoke", invoke: "setChatBoxMessage", text: prompt })
			return
		}

		await visibleProvider.initClineWithTask(prompt)
	}

	public static async handleTerminalAction(
		command: TerminalActionId,
		promptType: TerminalActionPromptType,
		params: Record<string, string | any[]>,
	): Promise<void> {
		telemetryService.captureCodeActionUsed(promptType)

		const visibleProvider = await ClineProvider.getInstance()

		if (!visibleProvider) {
			return
		}

		const { customSupportPrompts } = await visibleProvider.getState()
		const prompt = supportPrompt.create(promptType, params, customSupportPrompts)

		if (command === "terminalAddToContext") {
			await visibleProvider.postMessageToWebview({ type: "invoke", invoke: "setChatBoxMessage", text: prompt })
			return
		}

		await visibleProvider.initClineWithTask(prompt)
	}

	async resolveWebviewView(webviewView: vscode.WebviewView | vscode.WebviewPanel) {
		this.log("Resolving webview view")

		if (this.movingDisposeTimer) {
			clearTimeout(this.movingDisposeTimer)
			this.movingDisposeTimer = undefined
			this.isMovingView = false
		}

		if (!this.contextProxy.isInitialized) {
			await this.contextProxy.initialize()
		}

		this.view = webviewView

		// Set panel reference according to webview type
		if ("onDidChangeViewState" in webviewView) {
			// Tag page type
			setPanel(webviewView, "tab")
		} else if ("onDidChangeVisibility" in webviewView) {
			// Sidebar Type
			setPanel(webviewView, "sidebar")
		}

		// Initialize out-of-scope variables that need to recieve persistent global state values
		this.getState().then(
			({
				terminalShellIntegrationTimeout = Terminal.defaultShellIntegrationTimeout,
				terminalShellIntegrationDisabled = false,
				terminalCommandDelay = 0,
				terminalZshClearEolMark = true,
				terminalZshOhMy = false,
				terminalZshP10k = false,
				terminalPowershellCounter = false,
				terminalZdotdir = false,
			}) => {
				Terminal.setShellIntegrationTimeout(terminalShellIntegrationTimeout)
				Terminal.setShellIntegrationDisabled(terminalShellIntegrationDisabled)
				Terminal.setCommandDelay(terminalCommandDelay)
				Terminal.setTerminalZshClearEolMark(terminalZshClearEolMark)
				Terminal.setTerminalZshOhMy(terminalZshOhMy)
				Terminal.setTerminalZshP10k(terminalZshP10k)
				Terminal.setPowershellCounter(terminalPowershellCounter)
				Terminal.setTerminalZdotdir(terminalZdotdir)
			},
		)

		// Initialize tts enabled state
		this.getState().then(({ ttsEnabled }) => {
			setTtsEnabled(ttsEnabled ?? false)
		})

		// Initialize tts speed state
		this.getState().then(({ ttsSpeed }) => {
			setTtsSpeed(ttsSpeed ?? 1)
		})

		webviewView.webview.options = {
			// Allow scripts in the webview
			enableScripts: true,
			localResourceRoots: [this.contextProxy.extensionUri],
		}

		webviewView.webview.html =
			this.contextProxy.extensionMode === vscode.ExtensionMode.Development
				? await this.getHMRHtmlContent(webviewView.webview)
				: this.getHtmlContent(webviewView.webview)

		// Sets up an event listener to listen for messages passed from the webview view context
		// and executes code based on the message that is recieved
		this.setWebviewMessageListener(webviewView.webview)

		// Logs show up in bottom panel > Debug Console
		//console.log("registering listener")

		// Listen for when the panel becomes visible
		// https://github.com/microsoft/vscode-discussions/discussions/840
		if ("onDidChangeViewState" in webviewView) {
			// WebviewView and WebviewPanel have all the same properties except for this visibility listener
			// panel
			webviewView.onDidChangeViewState(
				() => {
					if (this.view?.visible) {
						this.postMessageToWebview({ type: "action", action: "didBecomeVisible" })
					}
				},
				null,
				this.disposables,
			)
		} else if ("onDidChangeVisibility" in webviewView) {
			// sidebar
			webviewView.onDidChangeVisibility(
				() => {
					if (this.view?.visible) {
						this.postMessageToWebview({ type: "action", action: "didBecomeVisible" })
					}
				},
				null,
				this.disposables,
			)
		}

		// Listen for when the view is disposed
		// This happens when the user closes the view or when the view is closed programmatically
		webviewView.onDidDispose(
			async () => {
				if ("onDidChangeViewState" in webviewView) {
					await this.dispose()
				} else {
					this.movingDisposeTimer = setTimeout(async () => {
						if (!this.isMovingView) {
							await this.dispose()
						}
						this.movingDisposeTimer = undefined
					}, 700)
					this.isMovingView = true
				}
			},
			null,
			this.disposables,
		)

		// Listen for when color changes
		vscode.workspace.onDidChangeConfiguration(
			async (e) => {
				if (e && e.affectsConfiguration("workbench.colorTheme")) {
					// Sends latest theme name to webview
					await this.postMessageToWebview({ type: "theme", text: JSON.stringify(await getTheme()) })
				}
			},
			null,
			this.disposables,
		)

		// If the extension is starting a new session, clear previous task state.
		await this.removeClineFromStack()

		this.log("Webview view resolved")
	}

	public async initClineWithSubTask(parent: Task, task?: string, images?: string[]) {
		return this.initClineWithTask(task, images, parent)
	}

	// When initializing a new task, (not from history but from a tool command
	// new_task) there is no need to remove the previouse task since the new
	// task is a subtask of the previous one, and when it finishes it is removed
	// from the stack and the caller is resumed in this way we can have a chain
	// of tasks, each one being a sub task of the previous one until the main
	// task is finished.
	public async initClineWithTask(
		task?: string,
		images?: string[],
		parentTask?: Task,
		options: Partial<
			Pick<
				TaskOptions,
				"enableDiff" | "enableCheckpoints" | "fuzzyMatchThreshold" | "consecutiveMistakeLimit" | "experiments"
			>
		> = {},
	) {
		const {
			apiConfiguration,
			diffEnabled: enableDiff,
			enableCheckpoints,
			fuzzyMatchThreshold,
			experiments,
		} = await this.getState()

		const cline = new Task({
			provider: this,
			apiConfiguration,
			enableDiff,
			enableCheckpoints,
			fuzzyMatchThreshold,
			task,
			images,
			experiments,
			rootTask: this.clineStack.length > 0 ? this.clineStack[0] : undefined,
			parentTask,
			taskNumber: this.clineStack.length + 1,
			onCreated: (cline) => this.emit("clineCreated", cline),
			...options,
		})

		await this.addClineToStack(cline)

		this.log(
			`[subtasks] ${cline.parentTask ? "child" : "parent"} task ${cline.taskId}.${cline.instanceId} instantiated`,
		)

		return cline
	}

	public async initClineWithHistoryItem(historyItem: HistoryItem & { rootTask?: Task; parentTask?: Task }) {
		await this.removeClineFromStack()

		const {
			apiConfiguration,
			diffEnabled: enableDiff,
			enableCheckpoints,
			fuzzyMatchThreshold,
			experiments,
		} = await this.getState()

		const cline = new Task({
			provider: this,
			apiConfiguration,
			enableDiff,
			enableCheckpoints,
			fuzzyMatchThreshold,
			historyItem,
			experiments,
			rootTask: historyItem.rootTask,
			parentTask: historyItem.parentTask,
			taskNumber: historyItem.number,
			onCreated: (cline) => this.emit("clineCreated", cline),
		})

		await this.addClineToStack(cline)
		this.log(
			`[subtasks] ${cline.parentTask ? "child" : "parent"} task ${cline.taskId}.${cline.instanceId} instantiated`,
		)
		return cline
	}

	public async postMessageToWebview(message: ExtensionMessage) {
		await this.view?.webview.postMessage(message)
	}

	private async getHMRHtmlContent(webview: vscode.Webview): Promise<string> {
		// Try to read the port from the file
		let localPort = "5173" // Default fallback
		try {
			const fs = require("fs")
			const path = require("path")
			const portFilePath = path.resolve(__dirname, "../.vite-port")

			if (fs.existsSync(portFilePath)) {
				localPort = fs.readFileSync(portFilePath, "utf8").trim()
				console.log(`[ClineProvider:Vite] Using Vite server port from ${portFilePath}: ${localPort}`)
			} else {
				console.log(
					`[ClineProvider:Vite] Port file not found at ${portFilePath}, using default port: ${localPort}`,
				)
			}
		} catch (err) {
			console.error("[ClineProvider:Vite] Failed to read Vite port file:", err)
			// Continue with default port if file reading fails
		}

		const localServerUrl = `localhost:${localPort}`

		// Check if local dev server is running.
		try {
			await axios.get(`http://${localServerUrl}`)
		} catch (error) {
			vscode.window.showErrorMessage(t("common:errors.hmr_not_running"))

			return this.getHtmlContent(webview)
		}

		const nonce = getNonce()

		const stylesUri = getUri(webview, this.contextProxy.extensionUri, [
			"webview-ui",
			"build",
			"assets",
			"index.css",
		])

		const codiconsUri = getUri(webview, this.contextProxy.extensionUri, [
			"node_modules",
			"@vscode",
			"codicons",
			"dist",
			"codicon.css",
		])

		const materialIconsUri = getUri(webview, this.contextProxy.extensionUri, [
			"node_modules",
			"vscode-material-icons",
			"generated",
			"icons",
		])

		const imagesUri = getUri(webview, this.contextProxy.extensionUri, ["assets", "images"])
		const audioUri = getUri(webview, this.contextProxy.extensionUri, ["webview-ui", "audio"])

		const file = "src/index.tsx"
		const scriptUri = `http://${localServerUrl}/${file}`

		const reactRefresh = /*html*/ `
			<script nonce="${nonce}" type="module">
				import RefreshRuntime from "http://localhost:${localPort}/@react-refresh"
				RefreshRuntime.injectIntoGlobalHook(window)
				window.$RefreshReg$ = () => {}
				window.$RefreshSig$ = () => (type) => type
				window.__vite_plugin_react_preamble_installed__ = true
			</script>
		`

		const csp = [
			"default-src 'none'",
			`font-src ${webview.cspSource}`,
			`style-src ${webview.cspSource} 'unsafe-inline' https://* http://${localServerUrl} http://0.0.0.0:${localPort}`,
			`img-src ${webview.cspSource} data:`,
			`media-src ${webview.cspSource}`,
			`script-src 'unsafe-eval' ${webview.cspSource} https://* https://*.posthog.com http://${localServerUrl} http://0.0.0.0:${localPort} 'nonce-${nonce}'`,
			`connect-src https://* https://*.posthog.com ws://${localServerUrl} ws://0.0.0.0:${localPort} http://${localServerUrl} http://0.0.0.0:${localPort}`,
		]

		return /*html*/ `
			<!DOCTYPE html>
			<html lang="en">
				<head>
					<meta charset="utf-8">
					<meta name="viewport" content="width=device-width,initial-scale=1,shrink-to-fit=no">
					<meta http-equiv="Content-Security-Policy" content="${csp.join("; ")}">
					<link rel="stylesheet" type="text/css" href="${stylesUri}">
					<link href="${codiconsUri}" rel="stylesheet" />
					<script nonce="${nonce}">
						window.IMAGES_BASE_URI = "${imagesUri}"
						window.AUDIO_BASE_URI = "${audioUri}"
						window.MATERIAL_ICONS_BASE_URI = "${materialIconsUri}"
					</script>
					<title>Roo Code</title>
				</head>
				<body>
					<div id="root"></div>
					${reactRefresh}
					<script type="module" src="${scriptUri}"></script>
				</body>
			</html>
		`
	}

	/**
	 * Defines and returns the HTML that should be rendered within the webview panel.
	 *
	 * @remarks This is also the place where references to the React webview build files
	 * are created and inserted into the webview HTML.
	 *
	 * @param webview A reference to the extension webview
	 * @param extensionUri The URI of the directory containing the extension
	 * @returns A template string literal containing the HTML that should be
	 * rendered within the webview panel
	 */
	private getHtmlContent(webview: vscode.Webview): string {
		// Get the local path to main script run in the webview,
		// then convert it to a uri we can use in the webview.

		// The CSS file from the React build output
		const stylesUri = getUri(webview, this.contextProxy.extensionUri, [
			"webview-ui",
			"build",
			"assets",
			"index.css",
		])
		// The JS file from the React build output
		const scriptUri = getUri(webview, this.contextProxy.extensionUri, ["webview-ui", "build", "assets", "index.js"])

		// The codicon font from the React build output
		// https://github.com/microsoft/vscode-extension-samples/blob/main/webview-codicons-sample/src/extension.ts
		// we installed this package in the extension so that we can access it how its intended from the extension (the font file is likely bundled in vscode), and we just import the css fileinto our react app we don't have access to it
		// don't forget to add font-src ${webview.cspSource};
		const codiconsUri = getUri(webview, this.contextProxy.extensionUri, [
			"node_modules",
			"@vscode",
			"codicons",
			"dist",
			"codicon.css",
		])

		// The material icons from the React build output
		const materialIconsUri = getUri(webview, this.contextProxy.extensionUri, [
			"node_modules",
			"vscode-material-icons",
			"generated",
			"icons",
		])

		const imagesUri = getUri(webview, this.contextProxy.extensionUri, ["assets", "images"])
		const audioUri = getUri(webview, this.contextProxy.extensionUri, ["webview-ui", "audio"])

		// const scriptUri = webview.asWebviewUri(vscode.Uri.joinPath(this._extensionUri, "assets", "main.js"))

		// const styleResetUri = webview.asWebviewUri(vscode.Uri.joinPath(this._extensionUri, "assets", "reset.css"))
		// const styleVSCodeUri = webview.asWebviewUri(vscode.Uri.joinPath(this._extensionUri, "assets", "vscode.css"))

		// // Same for stylesheet
		// const stylesheetUri = webview.asWebviewUri(vscode.Uri.joinPath(this._extensionUri, "assets", "main.css"))

		// Use a nonce to only allow a specific script to be run.
		/*
		content security policy of your webview to only allow scripts that have a specific nonce
		create a content security policy meta tag so that only loading scripts with a nonce is allowed
		As your extension grows you will likely want to add custom styles, fonts, and/or images to your webview. If you do, you will need to update the content security policy meta tag to explicity allow for these resources. E.g.
				<meta http-equiv="Content-Security-Policy" content="default-src 'none'; style-src ${webview.cspSource}; font-src ${webview.cspSource}; img-src ${webview.cspSource} https:; script-src 'nonce-${nonce}';">
		- 'unsafe-inline' is required for styles due to vscode-webview-toolkit's dynamic style injection
		- since we pass base64 images to the webview, we need to specify img-src ${webview.cspSource} data:;

		in meta tag we add nonce attribute: A cryptographic nonce (only used once) to allow scripts. The server must generate a unique nonce value each time it transmits a policy. It is critical to provide a nonce that cannot be guessed as bypassing a resource's policy is otherwise trivial.
		*/
		const nonce = getNonce()

		// Tip: Install the es6-string-html VS Code extension to enable code highlighting below
		return /*html*/ `
        <!DOCTYPE html>
        <html lang="en">
          <head>
            <meta charset="utf-8">
            <meta name="viewport" content="width=device-width,initial-scale=1,shrink-to-fit=no">
            <meta name="theme-color" content="#000000">
            <meta http-equiv="Content-Security-Policy" content="default-src 'none'; font-src ${webview.cspSource}; style-src ${webview.cspSource} 'unsafe-inline'; img-src ${webview.cspSource} data:; media-src ${webview.cspSource}; script-src ${webview.cspSource} 'wasm-unsafe-eval' 'nonce-${nonce}' https://us-assets.i.posthog.com 'strict-dynamic'; connect-src https://openrouter.ai https://api.requesty.ai https://us.i.posthog.com https://us-assets.i.posthog.com">
            <link rel="stylesheet" type="text/css" href="${stylesUri}">
			<link href="${codiconsUri}" rel="stylesheet" />
			<script nonce="${nonce}">
				window.IMAGES_BASE_URI = "${imagesUri}"
				window.AUDIO_BASE_URI = "${audioUri}"
				window.MATERIAL_ICONS_BASE_URI = "${materialIconsUri}"
			</script>
            <title>Roo Code</title>
          </head>
          <body>
            <noscript>You need to enable JavaScript to run this app.</noscript>
            <div id="root"></div>
            <script nonce="${nonce}" type="module" src="${scriptUri}"></script>
          </body>
        </html>
      `
	}

	/**
	 * Sets up an event listener to listen for messages passed from the webview context and
	 * executes code based on the message that is recieved.
	 *
	 * @param webview A reference to the extension webview
	 */
	private setWebviewMessageListener(webview: vscode.Webview) {
		const onReceiveMessage = async (message: WebviewMessage) => webviewMessageHandler(this, message)

		webview.onDidReceiveMessage(onReceiveMessage, null, this.disposables)
	}

	/**
	 * Handle switching to a new mode, including updating the associated API configuration
	 * @param newMode The mode to switch to
	 */
	public async handleModeSwitch(newMode: Mode) {
		const cline = this.getCurrentCline()

		if (cline) {
			telemetryService.captureModeSwitch(cline.taskId, newMode)
			cline.emit("taskModeSwitched", cline.taskId, newMode)
		}

		await this.updateGlobalState("mode", newMode)

		// Load the saved API config for the new mode if it exists
		const savedConfigId = await this.providerSettingsManager.getModeConfigId(newMode)
		const listApiConfig = await this.providerSettingsManager.listConfig()

		// Update listApiConfigMeta first to ensure UI has latest data
		await this.updateGlobalState("listApiConfigMeta", listApiConfig)

		// If this mode has a saved config, use it.
		if (savedConfigId) {
			const profile = listApiConfig.find(({ id }) => id === savedConfigId)

			if (profile?.name) {
				await this.activateProviderProfile({ name: profile.name })
			}
		} else {
			// If no saved config for this mode, save current config as default.
			const currentApiConfigName = this.getGlobalState("currentApiConfigName")

			if (currentApiConfigName) {
				const config = listApiConfig.find((c) => c.name === currentApiConfigName)

				if (config?.id) {
					await this.providerSettingsManager.setModeConfig(newMode, config.id)
				}
			}
		}

		await this.postStateToWebview()
	}

	// Provider Profile Management

	getProviderProfileEntries(): ProviderSettingsEntry[] {
		return this.contextProxy.getValues().listApiConfigMeta || []
	}

	getProviderProfileEntry(name: string): ProviderSettingsEntry | undefined {
		return this.getProviderProfileEntries().find((profile) => profile.name === name)
	}

	public hasProviderProfileEntry(name: string): boolean {
		return !!this.getProviderProfileEntry(name)
	}

	async upsertProviderProfile(
		name: string,
		providerSettings: ProviderSettings,
		activate: boolean = true,
	): Promise<string | undefined> {
		try {
			// TODO: Do we need to be calling `activateProfile`? It's not
			// clear to me what the source of truth should be; in some cases
			// we rely on the `ContextProxy`'s data store and in other cases
			// we rely on the `ProviderSettingsManager`'s data store. It might
			// be simpler to unify these two.
			const id = await this.providerSettingsManager.saveConfig(name, providerSettings)

			if (activate) {
				const { mode } = await this.getState()

				// These promises do the following:
				// 1. Adds or updates the list of provider profiles.
				// 2. Sets the current provider profile.
				// 3. Sets the current mode's provider profile.
				// 4. Copies the provider settings to the context.
				//
				// Note: 1, 2, and 4 can be done in one `ContextProxy` call:
				// this.contextProxy.setValues({ ...providerSettings, listApiConfigMeta: ..., currentApiConfigName: ... })
				// We should probably switch to that and verify that it works.
				// I left the original implementation in just to be safe.
				await Promise.all([
					this.updateGlobalState("listApiConfigMeta", await this.providerSettingsManager.listConfig()),
					this.updateGlobalState("currentApiConfigName", name),
					this.providerSettingsManager.setModeConfig(mode, id),
					this.contextProxy.setProviderSettings(providerSettings),
				])

				// Change the provider for the current task.
				// TODO: We should rename `buildApiHandler` for clarity (e.g. `getProviderClient`).
				const task = this.getCurrentCline()

				if (task) {
					task.api = buildApiHandler(providerSettings)
				}
			} else {
				await this.updateGlobalState("listApiConfigMeta", await this.providerSettingsManager.listConfig())
			}

			await this.postStateToWebview()
			return id
		} catch (error) {
			this.log(
				`Error create new api configuration: ${JSON.stringify(error, Object.getOwnPropertyNames(error), 2)}`,
			)

			vscode.window.showErrorMessage(t("common:errors.create_api_config"))
			return undefined
		}
	}

	async deleteProviderProfile(profileToDelete: ProviderSettingsEntry) {
		const globalSettings = this.contextProxy.getValues()
		let profileToActivate: string | undefined = globalSettings.currentApiConfigName

		if (profileToDelete.name === profileToActivate) {
			profileToActivate = this.getProviderProfileEntries().find(({ name }) => name !== profileToDelete.name)?.name
		}

		if (!profileToActivate) {
			throw new Error("You cannot delete the last profile")
		}

		const entries = this.getProviderProfileEntries().filter(({ name }) => name !== profileToDelete.name)

		await this.contextProxy.setValues({
			...globalSettings,
			currentApiConfigName: profileToActivate,
			listApiConfigMeta: entries,
		})

		await this.postStateToWebview()
	}

	async activateProviderProfile(args: { name: string } | { id: string }) {
		const { name, id, ...providerSettings } = await this.providerSettingsManager.activateProfile(args)

		// See `upsertProviderProfile` for a description of what this is doing.
		await Promise.all([
			this.contextProxy.setValue("listApiConfigMeta", await this.providerSettingsManager.listConfig()),
			this.contextProxy.setValue("currentApiConfigName", name),
			this.contextProxy.setProviderSettings(providerSettings),
		])

		const { mode } = await this.getState()

		if (id) {
			await this.providerSettingsManager.setModeConfig(mode, id)
		}

		// Change the provider for the current task.
		const task = this.getCurrentCline()

		if (task) {
			task.api = buildApiHandler(providerSettings)
		}

		await this.postStateToWebview()
	}

	// Task Management

	async cancelTask() {
		const cline = this.getCurrentCline()

		if (!cline) {
			return
		}

		console.log(`[subtasks] cancelling task ${cline.taskId}.${cline.instanceId}`)

		const { historyItem } = await this.getTaskWithId(cline.taskId)
		// Preserve parent and root task information for history item.
		const rootTask = cline.rootTask
		const parentTask = cline.parentTask

		cline.abortTask()

		await pWaitFor(
			() =>
				this.getCurrentCline()! === undefined ||
				this.getCurrentCline()!.isStreaming === false ||
				this.getCurrentCline()!.didFinishAbortingStream ||
				// If only the first chunk is processed, then there's no
				// need to wait for graceful abort (closes edits, browser,
				// etc).
				this.getCurrentCline()!.isWaitingForFirstChunk,
			{
				timeout: 3_000,
			},
		).catch(() => {
			console.error("Failed to abort task")
		})

		if (this.getCurrentCline()) {
			// 'abandoned' will prevent this Cline instance from affecting
			// future Cline instances. This may happen if its hanging on a
			// streaming request.
			this.getCurrentCline()!.abandoned = true
		}

		// Clears task again, so we need to abortTask manually above.
		await this.initClineWithHistoryItem({ ...historyItem, rootTask, parentTask })
	}

	async updateCustomInstructions(instructions?: string) {
		// User may be clearing the field.
		await this.updateGlobalState("customInstructions", instructions || undefined)
		await this.postStateToWebview()
	}

	// MCP

	async ensureMcpServersDirectoryExists(): Promise<string> {
		// Get platform-specific application data directory
		let mcpServersDir: string
		if (process.platform === "win32") {
			// Windows: %APPDATA%\Roo-Code\MCP
			mcpServersDir = path.join(os.homedir(), "AppData", "Roaming", "Roo-Code", "MCP")
		} else if (process.platform === "darwin") {
			// macOS: ~/Documents/Cline/MCP
			mcpServersDir = path.join(os.homedir(), "Documents", "Cline", "MCP")
		} else {
			// Linux: ~/.local/share/Cline/MCP
			mcpServersDir = path.join(os.homedir(), ".local", "share", "Roo-Code", "MCP")
		}

		try {
			await fs.mkdir(mcpServersDir, { recursive: true })
		} catch (error) {
			// Fallback to a relative path if directory creation fails
			return path.join(os.homedir(), ".roo-code", "mcp")
		}
		return mcpServersDir
	}

	async ensureSettingsDirectoryExists(): Promise<string> {
		const { getSettingsDirectoryPath } = await import("../../utils/storage")
		const globalStoragePath = this.contextProxy.globalStorageUri.fsPath
		return getSettingsDirectoryPath(globalStoragePath)
	}

	// OpenRouter

	async handleOpenRouterCallback(code: string) {
		let { apiConfiguration, currentApiConfigName } = await this.getState()

		let apiKey: string
		try {
			const baseUrl = apiConfiguration.openRouterBaseUrl || "https://openrouter.ai/api/v1"
			// Extract the base domain for the auth endpoint
			const baseUrlDomain = baseUrl.match(/^(https?:\/\/[^\/]+)/)?.[1] || "https://openrouter.ai"
			const response = await axios.post(`${baseUrlDomain}/api/v1/auth/keys`, { code })
			if (response.data && response.data.key) {
				apiKey = response.data.key
			} else {
				throw new Error("Invalid response from OpenRouter API")
			}
		} catch (error) {
			this.log(
				`Error exchanging code for API key: ${JSON.stringify(error, Object.getOwnPropertyNames(error), 2)}`,
			)
			throw error
		}

		const newConfiguration: ProviderSettings = {
			...apiConfiguration,
			apiProvider: "openrouter",
			openRouterApiKey: apiKey,
			openRouterModelId: apiConfiguration?.openRouterModelId || openRouterDefaultModelId,
		}

		await this.upsertProviderProfile(currentApiConfigName, newConfiguration)
	}

	// Zgsm

	async handleZgsmAuthCallback(code: string | null, state: string | null, token: string | null, needVisible = true) {
		let { apiConfiguration, currentApiConfigName } = await this.getState()
		const visibleProvider = await ClineProvider.getInstance()

		if (!visibleProvider && needVisible) {
			return
		}

		let apiKey = ""

		CompletionStatusBar.login()

		if (token) {
			apiKey = token
		} else if (code) {
			try {
				// Extract the base domain for the auth endpoint
				const access_token = await getZgsmAccessToken(code, apiConfiguration)

				if (!access_token) {
					throw new Error(`Failed to get access token`)
				}

				apiKey = access_token
			} catch (error) {
				this.log(
					`Error exchanging code for API key: ${JSON.stringify(error, Object.getOwnPropertyNames(error), 2)}`,
				)
				vscode.window.showErrorMessage(error.message)

				CompletionStatusBar.fail(error)
				CompletionStatusBar.resetCommand()

				throw error
			}
		}

		const newConfiguration: ApiConfiguration = {
			...apiConfiguration,
			zgsmApiKey: apiKey,
			zgsmModelId: apiConfiguration.zgsmModelId || apiConfiguration.zgsmDefaultModelId,
			isZgsmApiKeyValid: true,
		}

		await this.upsertProviderProfile(currentApiConfigName, newConfiguration)
		// handleZgsmAuthCallback
		await this.postMessageToWebview({ type: "afterZgsmPostLogin", values: { apiKey } })
		vscode.window.showInformationMessage("Shenma login successful")

		CompletionStatusBar.complete()
		CompletionStatusBar.resetCommand()
	}

	// Glama

	async handleGlamaCallback(code: string) {
		let apiKey: string
		try {
			const response = await axios.post("https://glama.ai/api/gateway/v1/auth/exchange-code", { code })
			if (response.data && response.data.apiKey) {
				apiKey = response.data.apiKey
			} else {
				throw new Error("Invalid response from Glama API")
			}
		} catch (error) {
			this.log(
				`Error exchanging code for API key: ${JSON.stringify(error, Object.getOwnPropertyNames(error), 2)}`,
			)
			throw error
		}

		const { apiConfiguration, currentApiConfigName } = await this.getState()

		const newConfiguration: ProviderSettings = {
			...apiConfiguration,
			apiProvider: "glama",
			glamaApiKey: apiKey,
			glamaModelId: apiConfiguration?.glamaModelId || glamaDefaultModelId,
		}

		await this.upsertProviderProfile(currentApiConfigName, newConfiguration)
	}

	// Requesty

	async handleRequestyCallback(code: string) {
		let { apiConfiguration, currentApiConfigName } = await this.getState()

		const newConfiguration: ProviderSettings = {
			...apiConfiguration,
			apiProvider: "requesty",
			requestyApiKey: code,
			requestyModelId: apiConfiguration?.requestyModelId || requestyDefaultModelId,
		}

		await this.upsertProviderProfile(currentApiConfigName, newConfiguration)
	}

	// Task history

	async getTaskWithId(id: string): Promise<{
		historyItem: HistoryItem
		taskDirPath: string
		apiConversationHistoryFilePath: string
		uiMessagesFilePath: string
		apiConversationHistory: Anthropic.MessageParam[]
	}> {
		const history = this.getGlobalState("taskHistory") ?? []
		const historyItem = history.find((item) => item.id === id)

		if (historyItem) {
			const { getTaskDirectoryPath } = await import("../../utils/storage")
			const globalStoragePath = this.contextProxy.globalStorageUri.fsPath
			const taskDirPath = await getTaskDirectoryPath(globalStoragePath, id)
			const apiConversationHistoryFilePath = path.join(taskDirPath, GlobalFileNames.apiConversationHistory)
			const uiMessagesFilePath = path.join(taskDirPath, GlobalFileNames.uiMessages)
			const fileExists = await fileExistsAtPath(apiConversationHistoryFilePath)

			if (fileExists) {
				const apiConversationHistory = JSON.parse(await fs.readFile(apiConversationHistoryFilePath, "utf8"))

				return {
					historyItem,
					taskDirPath,
					apiConversationHistoryFilePath,
					uiMessagesFilePath,
					apiConversationHistory,
				}
			}
		}

		// if we tried to get a task that doesn't exist, remove it from state
		// FIXME: this seems to happen sometimes when the json file doesnt save to disk for some reason
		await this.deleteTaskFromState(id)
		throw new Error("Task not found")
	}

	async showTaskWithId(id: string) {
		if (id !== this.getCurrentCline()?.taskId) {
			// Non-current task.
			const { historyItem } = await this.getTaskWithId(id)
			await this.initClineWithHistoryItem(historyItem) // Clears existing task.
		}

		await this.postMessageToWebview({ type: "action", action: "chatButtonClicked" })
	}

	async exportTaskWithId(id: string) {
		const { historyItem, apiConversationHistory } = await this.getTaskWithId(id)
		await downloadTask(historyItem.ts, apiConversationHistory)
	}

	/* Condenses a task's message history to use fewer tokens. */
	async condenseTaskContext(taskId: string) {
		let task: Task | undefined
		for (let i = this.clineStack.length - 1; i >= 0; i--) {
			if (this.clineStack[i].taskId === taskId) {
				task = this.clineStack[i]
				break
			}
		}
		if (!task) {
			throw new Error(`Task with id ${taskId} not found in stack`)
		}
		await task.condenseContext()
		await this.postMessageToWebview({ type: "condenseTaskContextResponse", text: taskId })
	}

	// this function deletes a task from task hidtory, and deletes it's checkpoints and delete the task folder
	async deleteTaskWithId(id: string) {
		try {
			// get the task directory full path
			const { taskDirPath } = await this.getTaskWithId(id)

			// remove task from stack if it's the current task
			if (id === this.getCurrentCline()?.taskId) {
				// if we found the taskid to delete - call finish to abort this task and allow a new task to be started,
				// if we are deleting a subtask and parent task is still waiting for subtask to finish - it allows the parent to resume (this case should neve exist)
				await this.finishSubTask(t("common:tasks.deleted"))
			}

			// delete task from the task history state
			await this.deleteTaskFromState(id)

			// Delete associated shadow repository or branch.
			// TODO: Store `workspaceDir` in the `HistoryItem` object.
			const globalStorageDir = this.contextProxy.globalStorageUri.fsPath
			const workspaceDir = this.cwd

			try {
				await ShadowCheckpointService.deleteTask({ taskId: id, globalStorageDir, workspaceDir })
			} catch (error) {
				console.error(
					`[deleteTaskWithId${id}] failed to delete associated shadow repository or branch: ${error instanceof Error ? error.message : String(error)}`,
				)
			}

			// delete the entire task directory including checkpoints and all content
			try {
				await fs.rm(taskDirPath, { recursive: true, force: true })
				console.log(`[deleteTaskWithId${id}] removed task directory`)
			} catch (error) {
				console.error(
					`[deleteTaskWithId${id}] failed to remove task directory: ${error instanceof Error ? error.message : String(error)}`,
				)
			}
		} catch (error) {
			// If task is not found, just remove it from state
			if (error instanceof Error && error.message === "Task not found") {
				await this.deleteTaskFromState(id)
				return
			}
			throw error
		}
	}

	async deleteTaskFromState(id: string) {
		const taskHistory = this.getGlobalState("taskHistory") ?? []
		const updatedTaskHistory = taskHistory.filter((task) => task.id !== id)
		await this.updateGlobalState("taskHistory", updatedTaskHistory)
		await this.postStateToWebview()
	}

	async postStateToWebview() {
		const state = await this.getStateToPostToWebview()
		this.postMessageToWebview({ type: "state", state })
	}

	/**
	 * Checks if there is a file-based system prompt override for the given mode
	 */
	async hasFileBasedSystemPromptOverride(mode: Mode): Promise<boolean> {
		const promptFilePath = getSystemPromptFilePath(this.cwd, mode)
		return await fileExistsAtPath(promptFilePath)
	}

	async getStateToPostToWebview() {
		const {
			apiConfiguration,
			lastShownAnnouncementId,
			customInstructions,
			alwaysAllowReadOnly,
			alwaysAllowReadOnlyOutsideWorkspace,
			alwaysAllowWrite,
			alwaysAllowWriteOutsideWorkspace,
			alwaysAllowExecute,
			alwaysAllowBrowser,
			alwaysAllowMcp,
			alwaysAllowModeSwitch,
			alwaysAllowSubtasks,
			allowedMaxRequests,
			soundEnabled,
			ttsEnabled,
			ttsSpeed,
			diffEnabled,
			enableCheckpoints,
			taskHistory,
			soundVolume,
			browserViewportSize,
			screenshotQuality,
			remoteBrowserHost,
			remoteBrowserEnabled,
			cachedChromeHostUrl,
			writeDelayMs,
			terminalOutputLineLimit,
			terminalShellIntegrationTimeout,
			terminalShellIntegrationDisabled,
			terminalCommandDelay,
			terminalPowershellCounter,
			terminalZshClearEolMark,
			terminalZshOhMy,
			terminalZshP10k,
			terminalZdotdir,
			fuzzyMatchThreshold,
			mcpEnabled,
			enableMcpServerCreation,
			alwaysApproveResubmit,
			requestDelaySeconds,
			currentApiConfigName,
			listApiConfigMeta,
			pinnedApiConfigs,
			mode,
			customModePrompts,
			customSupportPrompts,
			enhancementApiConfigId,
			autoApprovalEnabled,
			customModes,
			experiments,
			maxOpenTabsContext,
			maxWorkspaceFiles,
			browserToolEnabled,
			telemetrySetting,
			showRooIgnoredFiles,
			language,
			maxReadFileLine,
			terminalCompressProgressBar,
			historyPreviewCollapsed,
		} = await this.getState()

		const telemetryKey = process.env.POSTHOG_API_KEY
		const machineId = vscode.env.machineId
<<<<<<< HEAD
		const allowedCommands = vscode.workspace.getConfiguration("features").get<string[]>("allowedCommands") || []
=======
		const allowedCommands = vscode.workspace.getConfiguration(Package.name).get<string[]>("allowedCommands") || []
>>>>>>> 7d996890
		const cwd = this.cwd

		// Check if there's a system prompt override for the current mode
		const currentMode = mode ?? defaultModeSlug
		const hasSystemPromptOverride = await this.hasFileBasedSystemPromptOverride(currentMode)

		return {
			version: this.context.extension?.packageJSON?.version ?? "",
			apiConfiguration,
			customInstructions,
			alwaysAllowReadOnly: alwaysAllowReadOnly ?? true,
			alwaysAllowReadOnlyOutsideWorkspace: alwaysAllowReadOnlyOutsideWorkspace ?? true,
			alwaysAllowWrite: alwaysAllowWrite ?? false,
			alwaysAllowWriteOutsideWorkspace: alwaysAllowWriteOutsideWorkspace ?? false,
			alwaysAllowExecute: alwaysAllowExecute ?? false,
			alwaysAllowBrowser: alwaysAllowBrowser ?? true,
			alwaysAllowMcp: alwaysAllowMcp ?? false,
<<<<<<< HEAD
			alwaysAllowModeSwitch: alwaysAllowModeSwitch ?? true,
			alwaysAllowSubtasks: alwaysAllowSubtasks ?? true,
=======
			alwaysAllowModeSwitch: alwaysAllowModeSwitch ?? false,
			alwaysAllowSubtasks: alwaysAllowSubtasks ?? false,
			allowedMaxRequests: allowedMaxRequests ?? Infinity,
>>>>>>> 7d996890
			uriScheme: vscode.env.uriScheme,
			currentTaskItem: this.getCurrentCline()?.taskId
				? (taskHistory || []).find((item: HistoryItem) => item.id === this.getCurrentCline()?.taskId)
				: undefined,
			clineMessages: this.getCurrentCline()?.clineMessages || [],
			taskHistory: (taskHistory || [])
				.filter((item: HistoryItem) => item.ts && item.task)
				.sort((a: HistoryItem, b: HistoryItem) => b.ts - a.ts),
			soundEnabled: soundEnabled ?? false,
			ttsEnabled: ttsEnabled ?? false,
			ttsSpeed: ttsSpeed ?? 1.0,
			diffEnabled: diffEnabled ?? true,
			enableCheckpoints: enableCheckpoints ?? true,
			shouldShowAnnouncement:
				telemetrySetting !== "unset" && lastShownAnnouncementId !== this.latestAnnouncementId,
			allowedCommands,
			soundVolume: soundVolume ?? 0.5,
			browserViewportSize: browserViewportSize ?? "900x600",
			screenshotQuality: screenshotQuality ?? 75,
			remoteBrowserHost,
			remoteBrowserEnabled: remoteBrowserEnabled ?? false,
			cachedChromeHostUrl: cachedChromeHostUrl,
			writeDelayMs: writeDelayMs ?? 1000,
			terminalOutputLineLimit: terminalOutputLineLimit ?? 500,
			terminalShellIntegrationTimeout: terminalShellIntegrationTimeout ?? Terminal.defaultShellIntegrationTimeout,
			terminalShellIntegrationDisabled: terminalShellIntegrationDisabled ?? false,
			terminalCommandDelay: terminalCommandDelay ?? 0,
			terminalPowershellCounter: terminalPowershellCounter ?? false,
			terminalZshClearEolMark: terminalZshClearEolMark ?? true,
			terminalZshOhMy: terminalZshOhMy ?? false,
			terminalZshP10k: terminalZshP10k ?? false,
			terminalZdotdir: terminalZdotdir ?? false,
			fuzzyMatchThreshold: fuzzyMatchThreshold ?? 1.0,
			mcpEnabled: mcpEnabled ?? true,
			enableMcpServerCreation: enableMcpServerCreation ?? true,
			alwaysApproveResubmit: alwaysApproveResubmit ?? true,
			requestDelaySeconds: requestDelaySeconds ?? 10,
			currentApiConfigName: currentApiConfigName ?? "default",
			listApiConfigMeta: listApiConfigMeta ?? [],
			pinnedApiConfigs: pinnedApiConfigs ?? {},
			mode: mode ?? defaultModeSlug,
			customModePrompts: customModePrompts ?? {},
			customSupportPrompts: customSupportPrompts ?? {},
			enhancementApiConfigId,
			autoApprovalEnabled: autoApprovalEnabled ?? true,
			customModes,
			experiments: experiments ?? experimentDefault,
			mcpServers: this.mcpHub?.getAllServers() ?? [],
			maxOpenTabsContext: maxOpenTabsContext ?? 20,
			maxWorkspaceFiles: maxWorkspaceFiles ?? 200,
			cwd,
			browserToolEnabled: browserToolEnabled ?? true,
			telemetrySetting,
			telemetryKey,
			machineId,
			showRooIgnoredFiles: showRooIgnoredFiles ?? true,
			language: language ?? formatLanguage(vscode.env.language),
			renderContext: this.renderContext,
			maxReadFileLine: maxReadFileLine ?? 500,
			settingsImportedAt: this.settingsImportedAt,
			terminalCompressProgressBar: terminalCompressProgressBar ?? true,
			hasSystemPromptOverride,
			historyPreviewCollapsed: historyPreviewCollapsed ?? false,
		}
	}

	/**
	 * Storage
	 * https://dev.to/kompotkot/how-to-use-secretstorage-in-your-vscode-extensions-2hco
	 * https://www.eliostruyf.com/devhack-code-extension-storage-options/
	 */

	async getState() {
		const stateValues = this.contextProxy.getValues()
		const customModes = await this.customModesManager.getCustomModes()

		// Determine apiProvider with the same logic as before.
		const apiProvider: ProviderName = stateValues.apiProvider ? stateValues.apiProvider : zgsmProviderKey

		// Build the apiConfiguration object combining state values and secrets.
		const providerSettings = this.contextProxy.getProviderSettings()

		// Ensure apiProvider is set properly if not already in state
		if (!providerSettings.apiProvider) {
			providerSettings.apiProvider = apiProvider
		}
		// Object.assign(providerSettings, {
		// 	zgsmSite: defaultZgsmAuthConfig.zgsmSite,
		// 	zgsmDefaultBaseUrl: defaultZgsmAuthConfig.baseUrl,
		// 	zgsmLoginUrl: defaultZgsmAuthConfig.loginUrl,
		// 	zgsmLogoutUrl: defaultZgsmAuthConfig.logoutUrl,
		// 	zgsmTokenUrl: defaultZgsmAuthConfig.tokenUrl,
		// 	zgsmCompletionUrl: defaultZgsmAuthConfig.completionUrl,
		// 	zgsmDownloadUrl: defaultZgsmAuthConfig.downloadUrl,
		// 	zgsmRedirectUri: defaultZgsmAuthConfig.redirectUri,

		// 	zgsmClientId: defaultZgsmAuthConfig.clientId,
		// 	zgsmClientSecret: defaultZgsmAuthConfig.clientSecret,
		// })
		// Return the same structure as before
		return {
			apiConfiguration: providerSettings,
			lastShownAnnouncementId: stateValues.lastShownAnnouncementId,
			customInstructions: stateValues.customInstructions,
			alwaysAllowReadOnly: stateValues.alwaysAllowReadOnly ?? true,
			alwaysAllowReadOnlyOutsideWorkspace: stateValues.alwaysAllowReadOnlyOutsideWorkspace ?? true,
			apiModelId: stateValues.apiModelId,
			alwaysAllowWrite: stateValues.alwaysAllowWrite ?? false,
			alwaysAllowWriteOutsideWorkspace: stateValues.alwaysAllowWriteOutsideWorkspace ?? false,
			alwaysAllowExecute: stateValues.alwaysAllowExecute ?? false,
			alwaysAllowBrowser: stateValues.alwaysAllowBrowser ?? true,
			alwaysAllowMcp: stateValues.alwaysAllowMcp ?? false,
<<<<<<< HEAD
			alwaysAllowModeSwitch: stateValues.alwaysAllowModeSwitch ?? true,
			alwaysAllowSubtasks: stateValues.alwaysAllowSubtasks ?? true,
=======
			alwaysAllowModeSwitch: stateValues.alwaysAllowModeSwitch ?? false,
			alwaysAllowSubtasks: stateValues.alwaysAllowSubtasks ?? false,
			allowedMaxRequests: stateValues.allowedMaxRequests ?? Infinity,
>>>>>>> 7d996890
			taskHistory: stateValues.taskHistory,
			allowedCommands: stateValues.allowedCommands,
			soundEnabled: stateValues.soundEnabled ?? false,
			ttsEnabled: stateValues.ttsEnabled ?? false,
			ttsSpeed: stateValues.ttsSpeed ?? 1.0,
			diffEnabled: stateValues.diffEnabled ?? true,
			enableCheckpoints: stateValues.enableCheckpoints ?? true,
			soundVolume: stateValues.soundVolume,
			browserViewportSize: stateValues.browserViewportSize ?? "900x600",
			screenshotQuality: stateValues.screenshotQuality ?? 75,
			remoteBrowserHost: stateValues.remoteBrowserHost,
			remoteBrowserEnabled: stateValues.remoteBrowserEnabled ?? false,
			cachedChromeHostUrl: stateValues.cachedChromeHostUrl as string | undefined,
			fuzzyMatchThreshold: stateValues.fuzzyMatchThreshold ?? 1.0,
			writeDelayMs: stateValues.writeDelayMs ?? 1000,
			terminalOutputLineLimit: stateValues.terminalOutputLineLimit ?? 500,
			terminalShellIntegrationTimeout:
				stateValues.terminalShellIntegrationTimeout ?? Terminal.defaultShellIntegrationTimeout,
			terminalShellIntegrationDisabled: stateValues.terminalShellIntegrationDisabled ?? false,
			terminalCommandDelay: stateValues.terminalCommandDelay ?? 0,
			terminalPowershellCounter: stateValues.terminalPowershellCounter ?? false,
			terminalZshClearEolMark: stateValues.terminalZshClearEolMark ?? true,
			terminalZshOhMy: stateValues.terminalZshOhMy ?? false,
			terminalZshP10k: stateValues.terminalZshP10k ?? false,
			terminalZdotdir: stateValues.terminalZdotdir ?? false,
			terminalCompressProgressBar: stateValues.terminalCompressProgressBar ?? true,
			mode: stateValues.mode ?? defaultModeSlug,
			language: stateValues.language ?? formatLanguage(vscode.env.language),
			mcpEnabled: stateValues.mcpEnabled ?? true,
			enableMcpServerCreation: stateValues.enableMcpServerCreation ?? true,
			alwaysApproveResubmit: stateValues.alwaysApproveResubmit ?? true,
			requestDelaySeconds: Math.max(5, stateValues.requestDelaySeconds ?? 10),
			currentApiConfigName: stateValues.currentApiConfigName ?? "default",
			listApiConfigMeta: stateValues.listApiConfigMeta ?? [],
			pinnedApiConfigs: stateValues.pinnedApiConfigs ?? {},
			modeApiConfigs: stateValues.modeApiConfigs ?? ({} as Record<Mode, string>),
			customModePrompts: stateValues.customModePrompts ?? {},
			customSupportPrompts: stateValues.customSupportPrompts ?? {},
			enhancementApiConfigId: stateValues.enhancementApiConfigId,
			experiments: stateValues.experiments ?? experimentDefault,
			autoApprovalEnabled: stateValues.autoApprovalEnabled ?? true,
			customModes,
			maxOpenTabsContext: stateValues.maxOpenTabsContext ?? 20,
			maxWorkspaceFiles: stateValues.maxWorkspaceFiles ?? 200,
			openRouterUseMiddleOutTransform: stateValues.openRouterUseMiddleOutTransform ?? true,
			browserToolEnabled: stateValues.browserToolEnabled ?? true,
			telemetrySetting: stateValues.telemetrySetting || "unset",
			showRooIgnoredFiles: stateValues.showRooIgnoredFiles ?? true,
			maxReadFileLine: stateValues.maxReadFileLine ?? 500,
			historyPreviewCollapsed: stateValues.historyPreviewCollapsed ?? false,
		}
	}

	async updateTaskHistory(item: HistoryItem): Promise<HistoryItem[]> {
		const history = (this.getGlobalState("taskHistory") as HistoryItem[] | undefined) || []
		const existingItemIndex = history.findIndex((h) => h.id === item.id)

		if (existingItemIndex !== -1) {
			history[existingItemIndex] = item
		} else {
			history.push(item)
		}

		await this.updateGlobalState("taskHistory", history)
		return history
	}

	// ContextProxy

	// @deprecated - Use `ContextProxy#setValue` instead.
	private async updateGlobalState<K extends keyof GlobalState>(key: K, value: GlobalState[K]) {
		await this.contextProxy.setValue(key, value)
	}

	// @deprecated - Use `ContextProxy#getValue` instead.
	private getGlobalState<K extends keyof GlobalState>(key: K) {
		return this.contextProxy.getValue(key)
	}

	public async setValue<K extends keyof RooCodeSettings>(key: K, value: RooCodeSettings[K]) {
		await this.contextProxy.setValue(key, value)
	}

	public getValue<K extends keyof RooCodeSettings>(key: K) {
		return this.contextProxy.getValue(key)
	}

	public getValues() {
		return this.contextProxy.getValues()
	}

	public async setValues(values: RooCodeSettings) {
		await this.contextProxy.setValues(values)
	}

	// cwd

	get cwd() {
		return getWorkspacePath()
	}

	// has view
	get hasView() {
		return !!this.view
	}

	// dev

	async resetState() {
		const answer = await vscode.window.showInformationMessage(
			t("common:confirmation.reset_state"),
			{ modal: true },
			t("common:answers.yes"),
		)

		if (answer !== t("common:answers.yes")) {
			return
		}

		await this.contextProxy.resetAllState()
		await this.providerSettingsManager.resetAllConfigs()
		await this.customModesManager.resetCustomModes()
		await this.removeClineFromStack()
		await this.postStateToWebview()
		await this.postMessageToWebview({ type: "action", action: "chatButtonClicked" })
	}

	// logging

	public log(message: string) {
		this.outputChannel.appendLine(message)
		console.log(message)
	}

	// integration tests

	get viewLaunched() {
		return this.isViewLaunched
	}

	get messages() {
		return this.getCurrentCline()?.clineMessages || []
	}

	// Add public getter
	public getMcpHub(): McpHub | undefined {
		return this.mcpHub
	}

	/**
	 * Returns properties to be included in every telemetry event
	 * This method is called by the telemetry service to get context information
	 * like the current mode, API provider, etc.
	 */
	public async getTelemetryProperties(): Promise<Record<string, any>> {
		const { mode, apiConfiguration, language } = await this.getState()
		const appVersion = this.context.extension?.packageJSON?.version
		const vscodeVersion = vscode.version
		const platform = process.platform
		const editorName = vscode.env.appName // Get the editor name (VS Code, Cursor, etc.)

		const properties: Record<string, any> = {
			vscodeVersion,
			platform,
			editorName,
		}

		// Add extension version
		if (appVersion) {
			properties.appVersion = appVersion
		}

		// Add language
		if (language) {
			properties.language = language
		}

		// Add current mode
		if (mode) {
			properties.mode = mode
		}

		// Add API provider
		if (apiConfiguration?.apiProvider) {
			properties.apiProvider = apiConfiguration.apiProvider
		}

		// Add model ID if available
		const currentCline = this.getCurrentCline()

		if (currentCline?.api) {
			const { id: modelId } = currentCline.api.getModel()

			if (modelId) {
				properties.modelId = modelId
			}
		}

		if (currentCline?.diffStrategy) {
			properties.diffStrategy = currentCline.diffStrategy.getName()
		}

		// Add isSubtask property that indicates whether this task is a subtask
		if (currentCline) {
			properties.isSubtask = !!currentCline.parentTask
		}

		return properties
	}
}<|MERGE_RESOLUTION|>--- conflicted
+++ resolved
@@ -20,6 +20,7 @@
 	CodeActionName,
 	TerminalActionId,
 	TerminalActionPromptType,
+	TERMINAL_COMMAND_IDS,
 } from "../../schemas"
 import { t } from "../../i18n"
 import { setPanel } from "../../activate/registerCommands"
@@ -74,16 +75,11 @@
 }
 
 export class ClineProvider extends EventEmitter<ClineProviderEvents> implements vscode.WebviewViewProvider {
-<<<<<<< HEAD
-	public static readonly sideBarId = "vscode-zgsm.SidebarProvider" // used in package.json as the view's id. This value cannot be changed due to how vscode caches views based on their id, and updating the id would break existing instances of the extension.
-	public static readonly tabPanelId = "vscode-zgsm.TabPanelProvider"
-=======
 	// Used in package.json as the view's id. This value cannot be changed due
 	// to how VSCode caches views based on their id, and updating the id would
 	// break existing instances of the extension.
 	public static readonly sideBarId = `${Package.name}.SidebarProvider`
 	public static readonly tabPanelId = `${Package.name}.TabPanelProvider`
->>>>>>> 7d996890
 	private static activeInstances: Set<ClineProvider> = new Set()
 	private disposables: vscode.Disposable[] = []
 	private view?: vscode.WebviewView | vscode.WebviewPanel
@@ -261,11 +257,7 @@
 
 		// If no visible provider, try to show the sidebar view
 		if (!visibleProvider) {
-<<<<<<< HEAD
-			await vscode.commands.executeCommand("vscode-zgsm.SidebarProvider.focus")
-=======
 			await vscode.commands.executeCommand(`${Package.name}.SidebarProvider.focus`)
->>>>>>> 7d996890
 			// Wait briefly for the view to become visible
 			await delay(100)
 			visibleProvider = ClineProvider.getVisibleInstance()
@@ -312,7 +304,8 @@
 		// TODO: Improve type safety for promptType.
 		const prompt = supportPrompt.create(promptType, params, customSupportPrompts)
 
-		if (command === "addToContext") {
+		// if (command === "addToContext") {
+		if (command.endsWith("addToContext")) {
 			await visibleProvider.postMessageToWebview({ type: "invoke", invoke: "setChatBoxMessage", text: prompt })
 			return
 		}
@@ -336,7 +329,7 @@
 		const { customSupportPrompts } = await visibleProvider.getState()
 		const prompt = supportPrompt.create(promptType, params, customSupportPrompts)
 
-		if (command === "terminalAddToContext") {
+		if (command === TERMINAL_COMMAND_IDS.ADD_TO_CONTEXT) {
 			await visibleProvider.postMessageToWebview({ type: "invoke", invoke: "setChatBoxMessage", text: prompt })
 			return
 		}
@@ -1370,11 +1363,7 @@
 
 		const telemetryKey = process.env.POSTHOG_API_KEY
 		const machineId = vscode.env.machineId
-<<<<<<< HEAD
-		const allowedCommands = vscode.workspace.getConfiguration("features").get<string[]>("allowedCommands") || []
-=======
 		const allowedCommands = vscode.workspace.getConfiguration(Package.name).get<string[]>("allowedCommands") || []
->>>>>>> 7d996890
 		const cwd = this.cwd
 
 		// Check if there's a system prompt override for the current mode
@@ -1392,14 +1381,9 @@
 			alwaysAllowExecute: alwaysAllowExecute ?? false,
 			alwaysAllowBrowser: alwaysAllowBrowser ?? true,
 			alwaysAllowMcp: alwaysAllowMcp ?? false,
-<<<<<<< HEAD
-			alwaysAllowModeSwitch: alwaysAllowModeSwitch ?? true,
-			alwaysAllowSubtasks: alwaysAllowSubtasks ?? true,
-=======
 			alwaysAllowModeSwitch: alwaysAllowModeSwitch ?? false,
 			alwaysAllowSubtasks: alwaysAllowSubtasks ?? false,
 			allowedMaxRequests: allowedMaxRequests ?? Infinity,
->>>>>>> 7d996890
 			uriScheme: vscode.env.uriScheme,
 			currentTaskItem: this.getCurrentCline()?.taskId
 				? (taskHistory || []).find((item: HistoryItem) => item.id === this.getCurrentCline()?.taskId)
@@ -1512,14 +1496,9 @@
 			alwaysAllowExecute: stateValues.alwaysAllowExecute ?? false,
 			alwaysAllowBrowser: stateValues.alwaysAllowBrowser ?? true,
 			alwaysAllowMcp: stateValues.alwaysAllowMcp ?? false,
-<<<<<<< HEAD
-			alwaysAllowModeSwitch: stateValues.alwaysAllowModeSwitch ?? true,
-			alwaysAllowSubtasks: stateValues.alwaysAllowSubtasks ?? true,
-=======
 			alwaysAllowModeSwitch: stateValues.alwaysAllowModeSwitch ?? false,
 			alwaysAllowSubtasks: stateValues.alwaysAllowSubtasks ?? false,
 			allowedMaxRequests: stateValues.allowedMaxRequests ?? Infinity,
->>>>>>> 7d996890
 			taskHistory: stateValues.taskHistory,
 			allowedCommands: stateValues.allowedCommands,
 			soundEnabled: stateValues.soundEnabled ?? false,

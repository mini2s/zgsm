// npx jest src/core/config/__tests__/importExport.test.ts

import fs from "fs/promises"
import * as path from "path"

import * as vscode from "vscode"

import { ProviderName } from "../../../schemas"
import { importSettings, exportSettings } from "../importExport"
import { ProviderSettingsManager } from "../ProviderSettingsManager"
import { ContextProxy } from "../ContextProxy"
import { CustomModesManager } from "../CustomModesManager"

jest.mock("vscode", () => ({
	window: {
		showOpenDialog: jest.fn(),
		showSaveDialog: jest.fn(),
	},
	Uri: {
		file: jest.fn((filePath) => ({ fsPath: filePath })),
	},
}))

jest.mock("fs/promises", () => ({
	readFile: jest.fn(),
	mkdir: jest.fn(),
	writeFile: jest.fn(),
}))

jest.mock("os", () => ({
	homedir: jest.fn(() => "/mock/home"),
}))

describe("importExport", () => {
	let mockProviderSettingsManager: jest.Mocked<ProviderSettingsManager>
	let mockContextProxy: jest.Mocked<ContextProxy>
	let mockExtensionContext: jest.Mocked<vscode.ExtensionContext>
	let mockCustomModesManager: jest.Mocked<CustomModesManager>

	beforeEach(() => {
		jest.clearAllMocks()

		mockProviderSettingsManager = {
			export: jest.fn(),
			import: jest.fn(),
			listConfig: jest.fn(),
		} as unknown as jest.Mocked<ProviderSettingsManager>

		mockContextProxy = {
			setValues: jest.fn(),
			setValue: jest.fn(),
			export: jest.fn().mockImplementation(() => Promise.resolve({})),
			setProviderSettings: jest.fn(),
		} as unknown as jest.Mocked<ContextProxy>

		mockCustomModesManager = { updateCustomMode: jest.fn() } as unknown as jest.Mocked<CustomModesManager>

		const map = new Map<string, string>()

		mockExtensionContext = {
			secrets: {
				get: jest.fn().mockImplementation((key: string) => map.get(key)),
				store: jest.fn().mockImplementation((key: string, value: string) => map.set(key, value)),
			},
		} as unknown as jest.Mocked<vscode.ExtensionContext>
	})

	describe("importSettings", () => {
		it("should return success: false when user cancels file selection", async () => {
			;(vscode.window.showOpenDialog as jest.Mock).mockResolvedValue(undefined)

			const result = await importSettings({
				providerSettingsManager: mockProviderSettingsManager,
				contextProxy: mockContextProxy,
				customModesManager: mockCustomModesManager,
			})

			expect(result).toEqual({ success: false })

			expect(vscode.window.showOpenDialog).toHaveBeenCalledWith({
				filters: { JSON: ["json"] },
				canSelectMany: false,
			})

			expect(fs.readFile).not.toHaveBeenCalled()
			expect(mockProviderSettingsManager.import).not.toHaveBeenCalled()
			expect(mockContextProxy.setValues).not.toHaveBeenCalled()
		})

		it("should import settings successfully from a valid file", async () => {
			;(vscode.window.showOpenDialog as jest.Mock).mockResolvedValue([{ fsPath: "/mock/path/settings.json" }])

			const mockFileContent = JSON.stringify({
				providerProfiles: {
					currentApiConfigName: "test",
					apiConfigs: { test: { apiProvider: "openai" as ProviderName, apiKey: "test-key", id: "test-id" } },
				},
				globalSettings: { mode: "code", autoApprovalEnabled: true },
			})

			;(fs.readFile as jest.Mock).mockResolvedValue(mockFileContent)

			const previousProviderProfiles = {
				currentApiConfigName: "default",
				apiConfigs: { default: { apiProvider: "anthropic" as ProviderName, id: "default-id" } },
			}

			mockProviderSettingsManager.export.mockResolvedValue(previousProviderProfiles)

			mockProviderSettingsManager.listConfig.mockResolvedValue([
				{ name: "test", id: "test-id", apiProvider: "openai" as ProviderName },
				{ name: "default", id: "default-id", apiProvider: "anthropic" as ProviderName },
			])

			mockContextProxy.export.mockResolvedValue({ mode: "code" })

			const result = await importSettings({
				providerSettingsManager: mockProviderSettingsManager,
				contextProxy: mockContextProxy,
				customModesManager: mockCustomModesManager,
			})

			expect(result.success).toBe(true)
			expect(fs.readFile).toHaveBeenCalledWith("/mock/path/settings.json", "utf-8")
			expect(mockProviderSettingsManager.export).toHaveBeenCalled()

			expect(mockProviderSettingsManager.import).toHaveBeenCalledWith({
				...previousProviderProfiles,
				currentApiConfigName: "test",
				apiConfigs: { test: { apiProvider: "openai" as ProviderName, apiKey: "test-key", id: "test-id" } },
			})

			expect(mockContextProxy.setValues).toHaveBeenCalledWith({ mode: "code", autoApprovalEnabled: true })
			expect(mockContextProxy.setValue).toHaveBeenCalledWith("currentApiConfigName", "test")

			expect(mockContextProxy.setValue).toHaveBeenCalledWith("listApiConfigMeta", [
				{ name: "test", id: "test-id", apiProvider: "openai" as ProviderName },
				{ name: "default", id: "default-id", apiProvider: "anthropic" as ProviderName },
			])
		})

		it("should return success: false when file content is invalid", async () => {
			;(vscode.window.showOpenDialog as jest.Mock).mockResolvedValue([{ fsPath: "/mock/path/settings.json" }])

			// Invalid content (missing required fields).
			const mockInvalidContent = JSON.stringify({
				providerProfiles: { apiConfigs: {} },
				globalSettings: {},
			})

			;(fs.readFile as jest.Mock).mockResolvedValue(mockInvalidContent)

			const result = await importSettings({
				providerSettingsManager: mockProviderSettingsManager,
				contextProxy: mockContextProxy,
				customModesManager: mockCustomModesManager,
			})

			expect(result).toEqual({ success: false, error: "[providerProfiles.currentApiConfigName]: Required" })
			expect(fs.readFile).toHaveBeenCalledWith("/mock/path/settings.json", "utf-8")
			expect(mockProviderSettingsManager.import).not.toHaveBeenCalled()
			expect(mockContextProxy.setValues).not.toHaveBeenCalled()
		})

		it("should import settings successfully when globalSettings key is missing", async () => {
			;(vscode.window.showOpenDialog as jest.Mock).mockResolvedValue([{ fsPath: "/mock/path/settings.json" }])

			const mockFileContent = JSON.stringify({
				providerProfiles: {
					currentApiConfigName: "test",
					apiConfigs: { test: { apiProvider: "openai" as ProviderName, apiKey: "test-key", id: "test-id" } },
				},
			})

			;(fs.readFile as jest.Mock).mockResolvedValue(mockFileContent)

			const previousProviderProfiles = {
				currentApiConfigName: "default",
				apiConfigs: { default: { apiProvider: "anthropic" as ProviderName, id: "default-id" } },
			}

			mockProviderSettingsManager.export.mockResolvedValue(previousProviderProfiles)

			mockProviderSettingsManager.listConfig.mockResolvedValue([
				{ name: "test", id: "test-id", apiProvider: "openai" as ProviderName },
				{ name: "default", id: "default-id", apiProvider: "anthropic" as ProviderName },
			])

			mockContextProxy.export.mockResolvedValue({ mode: "code" })

			const result = await importSettings({
				providerSettingsManager: mockProviderSettingsManager,
				contextProxy: mockContextProxy,
				customModesManager: mockCustomModesManager,
			})

			expect(result.success).toBe(true)
			expect(fs.readFile).toHaveBeenCalledWith("/mock/path/settings.json", "utf-8")
			expect(mockProviderSettingsManager.export).toHaveBeenCalled()
			expect(mockProviderSettingsManager.import).toHaveBeenCalledWith({
				...previousProviderProfiles,
				currentApiConfigName: "test",
				apiConfigs: {
					test: { apiProvider: "openai" as ProviderName, apiKey: "test-key", id: "test-id" },
				},
			})

			// Should call setValues with an empty object since globalSettings is missing.
			expect(mockContextProxy.setValues).toHaveBeenCalledWith({})
			expect(mockContextProxy.setValue).toHaveBeenCalledWith("currentApiConfigName", "test")
			expect(mockContextProxy.setValue).toHaveBeenCalledWith("listApiConfigMeta", [
				{ name: "test", id: "test-id", apiProvider: "openai" as ProviderName },
				{ name: "default", id: "default-id", apiProvider: "anthropic" as ProviderName },
			])
		})

		it("should return success: false when file content is not valid JSON", async () => {
			;(vscode.window.showOpenDialog as jest.Mock).mockResolvedValue([{ fsPath: "/mock/path/settings.json" }])
			const mockInvalidJson = "{ this is not valid JSON }"
			;(fs.readFile as jest.Mock).mockResolvedValue(mockInvalidJson)

			const result = await importSettings({
				providerSettingsManager: mockProviderSettingsManager,
				contextProxy: mockContextProxy,
				customModesManager: mockCustomModesManager,
			})

			expect(result).toEqual({ success: false, error: "Expected property name or '}' in JSON at position 2" })
			expect(fs.readFile).toHaveBeenCalledWith("/mock/path/settings.json", "utf-8")
			expect(mockProviderSettingsManager.import).not.toHaveBeenCalled()
			expect(mockContextProxy.setValues).not.toHaveBeenCalled()
		})

		it("should return success: false when reading file fails", async () => {
			;(vscode.window.showOpenDialog as jest.Mock).mockResolvedValue([{ fsPath: "/mock/path/settings.json" }])
			;(fs.readFile as jest.Mock).mockRejectedValue(new Error("File read error"))

			const result = await importSettings({
				providerSettingsManager: mockProviderSettingsManager,
				contextProxy: mockContextProxy,
				customModesManager: mockCustomModesManager,
			})

			expect(result).toEqual({ success: false, error: "File read error" })
			expect(fs.readFile).toHaveBeenCalledWith("/mock/path/settings.json", "utf-8")
			expect(mockProviderSettingsManager.import).not.toHaveBeenCalled()
			expect(mockContextProxy.setValues).not.toHaveBeenCalled()
		})

		it("should not clobber existing api configs", async () => {
			const providerSettingsManager = new ProviderSettingsManager(mockExtensionContext)
			await providerSettingsManager.saveConfig("openai", { apiProvider: "openai", id: "openai" })

			const configs = await providerSettingsManager.listConfig()
			expect(configs[0].name).toBe("default")
			expect(configs[1].name).toBe("openai")
			;(vscode.window.showOpenDialog as jest.Mock).mockResolvedValue([{ fsPath: "/mock/path/settings.json" }])

			const mockFileContent = JSON.stringify({
				globalSettings: { mode: "code" },
				providerProfiles: {
					currentApiConfigName: "anthropic",
					apiConfigs: { default: { apiProvider: "anthropic" as const, id: "anthropic" } },
				},
			})

			;(fs.readFile as jest.Mock).mockResolvedValue(mockFileContent)

			mockContextProxy.export.mockResolvedValue({ mode: "code" })

			const result = await importSettings({
				providerSettingsManager,
				contextProxy: mockContextProxy,
				customModesManager: mockCustomModesManager,
			})

			expect(result.success).toBe(true)
			expect(result.providerProfiles?.apiConfigs["openai"]).toBeDefined()
			expect(result.providerProfiles?.apiConfigs["default"]).toBeDefined()
			expect(result.providerProfiles?.apiConfigs["default"].apiProvider).toBe("anthropic")
		})
	})

	it("should call updateCustomMode for each custom mode in config", async () => {
		;(vscode.window.showOpenDialog as jest.Mock).mockResolvedValue([{ fsPath: "/mock/path/settings.json" }])

		const customModes = [
			{ slug: "mode1", name: "Mode One", roleDefinition: "Custom role one", groups: [] },
			{ slug: "mode2", name: "Mode Two", roleDefinition: "Custom role two", groups: [] },
		]

		const mockFileContent = JSON.stringify({
			providerProfiles: { currentApiConfigName: "test", apiConfigs: {} },
			globalSettings: { mode: "code", customModes },
		})

		;(fs.readFile as jest.Mock).mockResolvedValue(mockFileContent)

		mockProviderSettingsManager.export.mockResolvedValue({
			currentApiConfigName: "test",
			apiConfigs: {},
		})

		mockProviderSettingsManager.listConfig.mockResolvedValue([])

		const result = await importSettings({
			providerSettingsManager: mockProviderSettingsManager,
			contextProxy: mockContextProxy,
			customModesManager: mockCustomModesManager,
		})

		expect(result.success).toBe(true)
		expect(mockCustomModesManager.updateCustomMode).toHaveBeenCalledTimes(customModes.length)

		customModes.forEach((mode) => {
			expect(mockCustomModesManager.updateCustomMode).toHaveBeenCalledWith(mode.slug, mode)
		})
	})

	describe("exportSettings", () => {
		it("should not export settings when user cancels file selection", async () => {
			;(vscode.window.showSaveDialog as jest.Mock).mockResolvedValue(undefined)

			await exportSettings({
				providerSettingsManager: mockProviderSettingsManager,
				contextProxy: mockContextProxy,
			})

			expect(vscode.window.showSaveDialog).toHaveBeenCalledWith({
				filters: { JSON: ["json"] },
				defaultUri: expect.anything(),
			})

			expect(mockProviderSettingsManager.export).not.toHaveBeenCalled()
			expect(mockContextProxy.export).not.toHaveBeenCalled()
			expect(fs.writeFile).not.toHaveBeenCalled()
		})

		it("should export settings to the selected file location", async () => {
			;(vscode.window.showSaveDialog as jest.Mock).mockResolvedValue({
				fsPath: "/mock/path/roo-code-settings.json",
			})

			const mockProviderProfiles = {
				currentApiConfigName: "test",
				apiConfigs: { test: { apiProvider: "openai" as ProviderName, id: "test-id" } },
				migrations: { rateLimitSecondsMigrated: false },
			}

			mockProviderSettingsManager.export.mockResolvedValue(mockProviderProfiles)
			const mockGlobalSettings = { mode: "code", autoApprovalEnabled: true }
			mockContextProxy.export.mockResolvedValue(mockGlobalSettings)

			await exportSettings({
				providerSettingsManager: mockProviderSettingsManager,
				contextProxy: mockContextProxy,
			})

			expect(vscode.window.showSaveDialog).toHaveBeenCalledWith({
				filters: { JSON: ["json"] },
				defaultUri: expect.anything(),
			})

			expect(mockProviderSettingsManager.export).toHaveBeenCalled()
			expect(mockContextProxy.export).toHaveBeenCalled()
			expect(fs.mkdir).toHaveBeenCalledWith("/mock/path", { recursive: true })

			expect(fs.writeFile).toHaveBeenCalledWith(
				"/mock/path/roo-code-settings.json",
				JSON.stringify({ providerProfiles: mockProviderProfiles, globalSettings: mockGlobalSettings }, null, 2),
				"utf-8",
			)
		})

		it("should handle errors during the export process", async () => {
			;(vscode.window.showSaveDialog as jest.Mock).mockResolvedValue({
				fsPath: "/mock/path/roo-code-settings.json",
			})

			mockProviderSettingsManager.export.mockResolvedValue({
				currentApiConfigName: "test",
				apiConfigs: { test: { apiProvider: "openai" as ProviderName, id: "test-id" } },
				migrations: { rateLimitSecondsMigrated: false },
			})

			mockContextProxy.export.mockResolvedValue({ mode: "code" })
			;(fs.writeFile as jest.Mock).mockRejectedValue(new Error("Write error"))

			await exportSettings({
				providerSettingsManager: mockProviderSettingsManager,
				contextProxy: mockContextProxy,
			})

			expect(vscode.window.showSaveDialog).toHaveBeenCalled()
			expect(mockProviderSettingsManager.export).toHaveBeenCalled()
			expect(mockContextProxy.export).toHaveBeenCalled()
			expect(fs.mkdir).toHaveBeenCalledWith("/mock/path", { recursive: true })
			expect(fs.writeFile).toHaveBeenCalled()
			// The error is caught and the function exits silently.
		})

		it("should handle errors during directory creation", async () => {
			;(vscode.window.showSaveDialog as jest.Mock).mockResolvedValue({
				fsPath: "/mock/path/roo-code-settings.json",
			})

			mockProviderSettingsManager.export.mockResolvedValue({
				currentApiConfigName: "test",
				apiConfigs: { test: { apiProvider: "openai" as ProviderName, id: "test-id" } },
				migrations: { rateLimitSecondsMigrated: false },
			})

			mockContextProxy.export.mockResolvedValue({ mode: "code" })
			;(fs.mkdir as jest.Mock).mockRejectedValue(new Error("Directory creation error"))

			await exportSettings({
				providerSettingsManager: mockProviderSettingsManager,
				contextProxy: mockContextProxy,
			})

			expect(vscode.window.showSaveDialog).toHaveBeenCalled()
			expect(mockProviderSettingsManager.export).toHaveBeenCalled()
			expect(mockContextProxy.export).toHaveBeenCalled()
			expect(fs.mkdir).toHaveBeenCalled()
			expect(fs.writeFile).not.toHaveBeenCalled() // Should not be called since mkdir failed.
		})

		it("should use the correct default save location", async () => {
			;(vscode.window.showSaveDialog as jest.Mock).mockResolvedValue(undefined)

			await exportSettings({
				providerSettingsManager: mockProviderSettingsManager,
				contextProxy: mockContextProxy,
			})

			expect(vscode.window.showSaveDialog).toHaveBeenCalledWith({
				filters: { JSON: ["json"] },
				defaultUri: expect.anything(),
			})

<<<<<<< HEAD
			// Verify Uri.file was called with the correct path
			expect(vscode.Uri.file).toHaveBeenCalledWith(path.join("/mock/home", "Documents", "shenma-settings.json"))
=======
			expect(vscode.Uri.file).toHaveBeenCalledWith(path.join("/mock/home", "Documents", "roo-code-settings.json"))
>>>>>>> 7d996890
		})
	})
})<|MERGE_RESOLUTION|>--- conflicted
+++ resolved
@@ -338,7 +338,7 @@
 
 		it("should export settings to the selected file location", async () => {
 			;(vscode.window.showSaveDialog as jest.Mock).mockResolvedValue({
-				fsPath: "/mock/path/roo-code-settings.json",
+				fsPath: "/mock/path/shenma-settings.json",
 			})
 
 			const mockProviderProfiles = {
@@ -366,7 +366,7 @@
 			expect(fs.mkdir).toHaveBeenCalledWith("/mock/path", { recursive: true })
 
 			expect(fs.writeFile).toHaveBeenCalledWith(
-				"/mock/path/roo-code-settings.json",
+				"/mock/path/shenma-settings.json",
 				JSON.stringify({ providerProfiles: mockProviderProfiles, globalSettings: mockGlobalSettings }, null, 2),
 				"utf-8",
 			)
@@ -374,7 +374,7 @@
 
 		it("should handle errors during the export process", async () => {
 			;(vscode.window.showSaveDialog as jest.Mock).mockResolvedValue({
-				fsPath: "/mock/path/roo-code-settings.json",
+				fsPath: "/mock/path/shenma-settings.json",
 			})
 
 			mockProviderSettingsManager.export.mockResolvedValue({
@@ -401,7 +401,7 @@
 
 		it("should handle errors during directory creation", async () => {
 			;(vscode.window.showSaveDialog as jest.Mock).mockResolvedValue({
-				fsPath: "/mock/path/roo-code-settings.json",
+				fsPath: "/mock/path/shenma-settings.json",
 			})
 
 			mockProviderSettingsManager.export.mockResolvedValue({
@@ -438,12 +438,9 @@
 				defaultUri: expect.anything(),
 			})
 
-<<<<<<< HEAD
 			// Verify Uri.file was called with the correct path
 			expect(vscode.Uri.file).toHaveBeenCalledWith(path.join("/mock/home", "Documents", "shenma-settings.json"))
-=======
-			expect(vscode.Uri.file).toHaveBeenCalledWith(path.join("/mock/home", "Documents", "roo-code-settings.json"))
->>>>>>> 7d996890
+			// expect(vscode.Uri.file).toHaveBeenCalledWith(path.join("/mock/home", "Documents", "roo-code-settings.json"))
 		})
 	})
 })
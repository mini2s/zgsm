// npx vitest core/mentions/__tests__/processUserContentMentions.spec.ts

import { processUserContentMentions } from "../processUserContentMentions"
import { parseMentions } from "../index"
import { UrlContentFetcher } from "../../../services/browser/UrlContentFetcher"
import { FileContextTracker } from "../../context-tracking/FileContextTracker"

// Mock the parseMentions function
vi.mock("../index", () => ({
	parseMentions: vi.fn(),
}))

describe("processUserContentMentions", () => {
	let mockUrlContentFetcher: UrlContentFetcher
	let mockFileContextTracker: FileContextTracker
	let mockRooIgnoreController: any

	beforeEach(() => {
		vi.clearAllMocks()

		mockUrlContentFetcher = {} as UrlContentFetcher
		mockFileContextTracker = {} as FileContextTracker
		mockRooIgnoreController = {}

		// Default mock implementation
		vi.mocked(parseMentions).mockImplementation(async (text) => `parsed: ${text}`)
	})

	describe("maxReadFileLine parameter", () => {
		it("should pass maxReadFileLine to parseMentions when provided", async () => {
			const userContent = [
				{
					type: "text" as const,
					text: "<task>Read file with limit</task>",
				},
			]

			await processUserContentMentions({
				userContent,
				cwd: "/test",
				urlContentFetcher: mockUrlContentFetcher,
				fileContextTracker: mockFileContextTracker,
				rooIgnoreController: mockRooIgnoreController,
				maxReadFileLine: 100,
			})

			expect(parseMentions).toHaveBeenCalledWith(
				"<task>Read file with limit</task>",
				"/test",
				mockUrlContentFetcher,
				mockFileContextTracker,
				mockRooIgnoreController,
				false,
				true, // includeDiagnosticMessages
				50, // maxDiagnosticMessages
				100,
<<<<<<< HEAD
				undefined, // 新增的第10个参数
=======
				undefined,
>>>>>>> 4d3914b6
			)
		})

		it("should pass undefined maxReadFileLine when not provided", async () => {
			const userContent = [
				{
					type: "text" as const,
					text: "<task>Read file without limit</task>",
				},
			]

			await processUserContentMentions({
				userContent,
				cwd: "/test",
				urlContentFetcher: mockUrlContentFetcher,
				fileContextTracker: mockFileContextTracker,
				rooIgnoreController: mockRooIgnoreController,
			})

			expect(parseMentions).toHaveBeenCalledWith(
				"<task>Read file without limit</task>",
				"/test",
				mockUrlContentFetcher,
				mockFileContextTracker,
				mockRooIgnoreController,
				false,
				true, // includeDiagnosticMessages
				50, // maxDiagnosticMessages
				undefined,
<<<<<<< HEAD
				undefined, // 新增的第10个参数
=======
				undefined,
>>>>>>> 4d3914b6
			)
		})

		it("should handle UNLIMITED_LINES constant correctly", async () => {
			const userContent = [
				{
					type: "text" as const,
					text: "<task>Read unlimited lines</task>",
				},
			]

			await processUserContentMentions({
				userContent,
				cwd: "/test",
				urlContentFetcher: mockUrlContentFetcher,
				fileContextTracker: mockFileContextTracker,
				rooIgnoreController: mockRooIgnoreController,
				maxReadFileLine: -1,
			})

			expect(parseMentions).toHaveBeenCalledWith(
				"<task>Read unlimited lines</task>",
				"/test",
				mockUrlContentFetcher,
				mockFileContextTracker,
				mockRooIgnoreController,
				false,
				true, // includeDiagnosticMessages
				50, // maxDiagnosticMessages
				-1,
<<<<<<< HEAD
				undefined, // 新增的第10个参数
=======
				undefined,
>>>>>>> 4d3914b6
			)
		})
	})

	describe("content processing", () => {
		it("should process text blocks with <task> tags", async () => {
			const userContent = [
				{
					type: "text" as const,
					text: "<task>Do something</task>",
				},
			]

			const result = await processUserContentMentions({
				userContent,
				cwd: "/test",
				urlContentFetcher: mockUrlContentFetcher,
				fileContextTracker: mockFileContextTracker,
			})

			expect(parseMentions).toHaveBeenCalled()
			expect(result[0]).toEqual({
				type: "text",
				text: "parsed: <task>Do something</task>",
			})
		})

		it("should process text blocks with <feedback> tags", async () => {
			const userContent = [
				{
					type: "text" as const,
					text: "<feedback>Fix this issue</feedback>",
				},
			]

			const result = await processUserContentMentions({
				userContent,
				cwd: "/test",
				urlContentFetcher: mockUrlContentFetcher,
				fileContextTracker: mockFileContextTracker,
			})

			expect(parseMentions).toHaveBeenCalled()
			expect(result[0]).toEqual({
				type: "text",
				text: "parsed: <feedback>Fix this issue</feedback>",
			})
		})

		it("should not process text blocks without task or feedback tags", async () => {
			const userContent = [
				{
					type: "text" as const,
					text: "Regular text without special tags",
				},
			]

			const result = await processUserContentMentions({
				userContent,
				cwd: "/test",
				urlContentFetcher: mockUrlContentFetcher,
				fileContextTracker: mockFileContextTracker,
			})

			expect(parseMentions).not.toHaveBeenCalled()
			expect(result[0]).toEqual(userContent[0])
		})

		it("should process tool_result blocks with string content", async () => {
			const userContent = [
				{
					type: "tool_result" as const,
					tool_use_id: "123",
					content: "<feedback>Tool feedback</feedback>",
				},
			]

			const result = await processUserContentMentions({
				userContent,
				cwd: "/test",
				urlContentFetcher: mockUrlContentFetcher,
				fileContextTracker: mockFileContextTracker,
			})

			expect(parseMentions).toHaveBeenCalled()
			expect(result[0]).toEqual({
				type: "tool_result",
				tool_use_id: "123",
				content: "parsed: <feedback>Tool feedback</feedback>",
			})
		})

		it("should process tool_result blocks with array content", async () => {
			const userContent = [
				{
					type: "tool_result" as const,
					tool_use_id: "123",
					content: [
						{
							type: "text" as const,
							text: "<task>Array task</task>",
						},
						{
							type: "text" as const,
							text: "Regular text",
						},
					],
				},
			]

			const result = await processUserContentMentions({
				userContent,
				cwd: "/test",
				urlContentFetcher: mockUrlContentFetcher,
				fileContextTracker: mockFileContextTracker,
			})

			expect(parseMentions).toHaveBeenCalledTimes(1)
			expect(result[0]).toEqual({
				type: "tool_result",
				tool_use_id: "123",
				content: [
					{
						type: "text",
						text: "parsed: <task>Array task</task>",
					},
					{
						type: "text",
						text: "Regular text",
					},
				],
			})
		})

		it("should handle mixed content types", async () => {
			const userContent = [
				{
					type: "text" as const,
					text: "<task>First task</task>",
				},
				{
					type: "image" as const,
					source: {
						type: "base64" as const,
						media_type: "image/png" as const,
						data: "base64data",
					},
				},
				{
					type: "tool_result" as const,
					tool_use_id: "456",
					content: "<feedback>Feedback</feedback>",
				},
			]

			const result = await processUserContentMentions({
				userContent,
				cwd: "/test",
				urlContentFetcher: mockUrlContentFetcher,
				fileContextTracker: mockFileContextTracker,
				maxReadFileLine: 50,
			})

			expect(parseMentions).toHaveBeenCalledTimes(2)
			expect(result).toHaveLength(3)
			expect(result[0]).toEqual({
				type: "text",
				text: "parsed: <task>First task</task>",
			})
			expect(result[1]).toEqual(userContent[1]) // Image block unchanged
			expect(result[2]).toEqual({
				type: "tool_result",
				tool_use_id: "456",
				content: "parsed: <feedback>Feedback</feedback>",
			})
		})
	})

	describe("showRooIgnoredFiles parameter", () => {
		it("should default showRooIgnoredFiles to false", async () => {
			const userContent = [
				{
					type: "text" as const,
					text: "<task>Test default</task>",
				},
			]

			await processUserContentMentions({
				userContent,
				cwd: "/test",
				urlContentFetcher: mockUrlContentFetcher,
				fileContextTracker: mockFileContextTracker,
			})

			expect(parseMentions).toHaveBeenCalledWith(
				"<task>Test default</task>",
				"/test",
				mockUrlContentFetcher,
				mockFileContextTracker,
				undefined,
				false, // showRooIgnoredFiles should default to false
				true, // includeDiagnosticMessages
				50, // maxDiagnosticMessages
				undefined,
				undefined,
			)
		})

		it("should respect showRooIgnoredFiles when explicitly set to false", async () => {
			const userContent = [
				{
					type: "text" as const,
					text: "<task>Test explicit false</task>",
				},
			]

			await processUserContentMentions({
				userContent,
				cwd: "/test",
				urlContentFetcher: mockUrlContentFetcher,
				fileContextTracker: mockFileContextTracker,
				showRooIgnoredFiles: false,
			})

			expect(parseMentions).toHaveBeenCalledWith(
				"<task>Test explicit false</task>",
				"/test",
				mockUrlContentFetcher,
				mockFileContextTracker,
				undefined,
				false,
				true, // includeDiagnosticMessages
				50, // maxDiagnosticMessages
				undefined,
				undefined,
			)
		})
	})
})<|MERGE_RESOLUTION|>--- conflicted
+++ resolved
@@ -54,11 +54,7 @@
 				true, // includeDiagnosticMessages
 				50, // maxDiagnosticMessages
 				100,
-<<<<<<< HEAD
-				undefined, // 新增的第10个参数
-=======
-				undefined,
->>>>>>> 4d3914b6
+				undefined,
 			)
 		})
 
@@ -88,11 +84,7 @@
 				true, // includeDiagnosticMessages
 				50, // maxDiagnosticMessages
 				undefined,
-<<<<<<< HEAD
-				undefined, // 新增的第10个参数
-=======
-				undefined,
->>>>>>> 4d3914b6
+				undefined,
 			)
 		})
 
@@ -123,11 +115,7 @@
 				true, // includeDiagnosticMessages
 				50, // maxDiagnosticMessages
 				-1,
-<<<<<<< HEAD
-				undefined, // 新增的第10个参数
-=======
-				undefined,
->>>>>>> 4d3914b6
+				undefined,
 			)
 		})
 	})

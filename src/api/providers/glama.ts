--- conflicted
+++ resolved
@@ -61,7 +61,6 @@
 		}
 
 		const { data: completion, response } = await this.client.chat.completions
-<<<<<<< HEAD
 			.create(requestOptions, {
 				headers: {
 					"X-Glama-Metadata": JSON.stringify({
@@ -74,9 +73,6 @@
 					}),
 				},
 			})
-=======
-			.create(requestOptions, { headers: DEFAULT_HEADERS })
->>>>>>> 855a5e21
 			.withResponse()
 
 		const completionRequestId = response.headers.get("x-completion-request-id")

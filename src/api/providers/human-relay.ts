--- conflicted
+++ resolved
@@ -116,21 +116,12 @@
 
 		// Register a global callback function.
 		vscode.commands.executeCommand(
-<<<<<<< HEAD
-			"vscode-zgsm.registerHumanRelayCallback",
-=======
 			getCommand("registerHumanRelayCallback"),
->>>>>>> 7d996890
 			requestId,
 			(response: string | undefined) => resolve(response),
 		)
 
-<<<<<<< HEAD
-		// Open the dialog box directly using the current panel
-		vscode.commands.executeCommand("vscode-zgsm.showHumanRelayDialog", { requestId, promptText })
-=======
 		// Open the dialog box directly using the current panel.
 		vscode.commands.executeCommand(getCommand("showHumanRelayDialog"), { requestId, promptText })
->>>>>>> 7d996890
 	})
 }
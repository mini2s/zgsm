--- conflicted
+++ resolved
@@ -122,13 +122,9 @@
 		)
 
 		// Open the dialog box directly using the current panel
-<<<<<<< HEAD
 		vscode.commands.executeCommand("vscode-zgsm.showHumanRelayDialog", {
 			requestId,
 			promptText,
 		})
-=======
-		vscode.commands.executeCommand("roo-cline.showHumanRelayDialog", { requestId, promptText })
->>>>>>> 855a5e21
 	})
 }
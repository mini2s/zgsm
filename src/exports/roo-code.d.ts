--- conflicted
+++ resolved
@@ -352,12 +352,9 @@
 	zgsmRedirectUri?: string | undefined
 	zgsmClientId?: string | undefined
 	zgsmClientSecret?: string | undefined
-<<<<<<< HEAD
 	zgsmStateId?: string | undefined
 	zgsmRefreshToken?: string | undefined
-=======
 	useZgsmCustomConfig?: boolean | undefined
->>>>>>> ac15125c
 	isZgsmApiKeyValid?: boolean | undefined
 }
 
@@ -779,12 +776,9 @@
 								zgsmRedirectUri?: string | undefined
 								zgsmClientId?: string | undefined
 								zgsmClientSecret?: string | undefined
-<<<<<<< HEAD
 								zgsmStateId?: string | undefined
 								zgsmRefreshToken?: string | undefined
-=======
 								useZgsmCustomConfig?: boolean | undefined
->>>>>>> ac15125c
 								isZgsmApiKeyValid?: boolean | undefined
 								currentApiConfigName?: string | undefined
 								listApiConfigMeta?:
@@ -1278,12 +1272,9 @@
 					zgsmRedirectUri?: string | undefined
 					zgsmClientId?: string | undefined
 					zgsmClientSecret?: string | undefined
-<<<<<<< HEAD
 					zgsmStateId?: string | undefined
 					zgsmRefreshToken?: string | undefined
-=======
 					useZgsmCustomConfig?: boolean | undefined
->>>>>>> ac15125c
 					isZgsmApiKeyValid?: boolean | undefined
 					currentApiConfigName?: string | undefined
 					listApiConfigMeta?:

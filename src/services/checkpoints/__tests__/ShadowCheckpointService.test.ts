--- conflicted
+++ resolved
@@ -49,7 +49,6 @@
 	return { git, testFile }
 }
 
-<<<<<<< HEAD
 // @ts-ignore
 describe.each([
 	[RepoPerTaskCheckpointService, "RepoPerTaskCheckpointService"],
@@ -57,83 +56,6 @@
 	// @ts-ignore
 ])("CheckpointService", (klass, prefix) => {
 	const taskId = "test-task"
-
-	let workspaceGit: SimpleGit
-	let testFile: string
-	let service: RepoPerTaskCheckpointService | RepoPerWorkspaceCheckpointService
-
-	beforeEach(async () => {
-		jest.mocked(require("globby").globby).mockClear().mockResolvedValue([])
-
-		const shadowDir = path.join(tmpDir, `${prefix}-${Date.now()}`)
-		const workspaceDir = path.join(tmpDir, `workspace-${Date.now()}`)
-		const repo = await initWorkspaceRepo({ workspaceDir })
-
-		workspaceGit = repo.git
-		testFile = repo.testFile
-
-		service = await klass.create({ taskId, shadowDir, workspaceDir, log: () => {} })
-		await service.initShadowGit()
-	})
-
-	afterEach(async () => {
-		jest.restoreAllMocks()
-	})
-
-	afterAll(async () => {
-		await fs.rm(tmpDir, { recursive: true, force: true })
-	})
-
-	describe(`${klass.name}#getDiff`, () => {
-		it("returns the correct diff between commits", async () => {
-			await fs.writeFile(testFile, "Ahoy, world!")
-			const commit1 = await service.saveCheckpoint("Ahoy, world!")
-			expect(commit1?.commit).toBeTruthy()
-
-			await fs.writeFile(testFile, "Goodbye, world!")
-			const commit2 = await service.saveCheckpoint("Goodbye, world!")
-			expect(commit2?.commit).toBeTruthy()
-
-			const diff1 = await service.getDiff({ to: commit1!.commit })
-			expect(diff1).toHaveLength(1)
-			expect(diff1[0].paths.relative).toBe("test.txt")
-			expect(diff1[0].paths.absolute).toBe(testFile)
-			expect(diff1[0].content.before).toBe("Hello, world!")
-			expect(diff1[0].content.after).toBe("Ahoy, world!")
-
-			const diff2 = await service.getDiff({ from: service.baseHash, to: commit2!.commit })
-			expect(diff2).toHaveLength(1)
-			expect(diff2[0].paths.relative).toBe("test.txt")
-			expect(diff2[0].paths.absolute).toBe(testFile)
-			expect(diff2[0].content.before).toBe("Hello, world!")
-			expect(diff2[0].content.after).toBe("Goodbye, world!")
-
-			const diff12 = await service.getDiff({ from: commit1!.commit, to: commit2!.commit })
-			expect(diff12).toHaveLength(1)
-			expect(diff12[0].paths.relative).toBe("test.txt")
-			expect(diff12[0].paths.absolute).toBe(testFile)
-			expect(diff12[0].content.before).toBe("Ahoy, world!")
-			expect(diff12[0].content.after).toBe("Goodbye, world!")
-		})
-
-		it("handles new files in diff", async () => {
-			const newFile = path.join(service.workspaceDir, "new.txt")
-			await fs.writeFile(newFile, "New file content")
-			const commit = await service.saveCheckpoint("Add new file")
-			expect(commit?.commit).toBeTruthy()
-
-			const changes = await service.getDiff({ to: commit!.commit })
-			const change = changes.find((c) => c.paths.relative === "new.txt")
-			expect(change).toBeDefined()
-			expect(change?.content.before).toBe("")
-			expect(change?.content.after).toBe("New file content")
-		})
-=======
-describe.each([[RepoPerTaskCheckpointService, "RepoPerTaskCheckpointService"]])(
-	"CheckpointService",
-	(klass, prefix) => {
-		const taskId = "test-task"
->>>>>>> 855a5e21
 
 		let workspaceGit: SimpleGit
 		let testFile: string

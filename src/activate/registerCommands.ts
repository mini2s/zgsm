--- conflicted
+++ resolved
@@ -65,119 +65,6 @@
 	}
 }
 
-<<<<<<< HEAD
-const getCommandsMap = ({ context, outputChannel, provider }: RegisterCommandOptions) => {
-	return {
-		"vscode-zgsm.activationCompleted": () => {},
-		"vscode-zgsm.plusButtonClicked": async () => {
-			const visibleProvider = getVisibleProviderOrLog(outputChannel)
-
-			if (!visibleProvider) {
-				return
-			}
-
-			telemetryService.captureTitleButtonClicked("plus")
-
-			await visibleProvider.removeClineFromStack()
-			await visibleProvider.postStateToWebview()
-			await visibleProvider.postMessageToWebview({ type: "action", action: "chatButtonClicked" })
-		},
-		"vscode-zgsm.mcpButtonClicked": () => {
-			const visibleProvider = getVisibleProviderOrLog(outputChannel)
-
-			if (!visibleProvider) {
-				return
-			}
-
-			telemetryService.captureTitleButtonClicked("mcp")
-
-			visibleProvider.postMessageToWebview({ type: "action", action: "mcpButtonClicked" })
-		},
-		"vscode-zgsm.promptsButtonClicked": () => {
-			const visibleProvider = getVisibleProviderOrLog(outputChannel)
-
-			if (!visibleProvider) {
-				return
-			}
-
-			telemetryService.captureTitleButtonClicked("prompts")
-
-			visibleProvider.postMessageToWebview({ type: "action", action: "promptsButtonClicked" })
-		},
-		"vscode-zgsm.popoutButtonClicked": () => {
-			telemetryService.captureTitleButtonClicked("popout")
-
-			return openClineInNewTab({ context, outputChannel })
-		},
-		"vscode-zgsm.openInNewTab": () => openClineInNewTab({ context, outputChannel }),
-		"vscode-zgsm.settingsButtonClicked": () => {
-			const visibleProvider = getVisibleProviderOrLog(outputChannel)
-
-			if (!visibleProvider) {
-				return
-			}
-
-			telemetryService.captureTitleButtonClicked("settings")
-
-			visibleProvider.postMessageToWebview({ type: "action", action: "settingsButtonClicked" })
-			// Also explicitly post the visibility message to trigger scroll reliably
-			visibleProvider.postMessageToWebview({ type: "action", action: "didBecomeVisible" })
-		},
-		"vscode-zgsm.historyButtonClicked": () => {
-			const visibleProvider = getVisibleProviderOrLog(outputChannel)
-
-			if (!visibleProvider) {
-				return
-			}
-
-			telemetryService.captureTitleButtonClicked("history")
-
-			visibleProvider.postMessageToWebview({ type: "action", action: "historyButtonClicked" })
-		},
-		"vscode-zgsm.helpButtonClicked": () => {
-			vscode.env.openExternal(vscode.Uri.parse("https://zgsm.ai"))
-		},
-		"vscode-zgsm.showHumanRelayDialog": (params: { requestId: string; promptText: string }) => {
-			const panel = getPanel()
-
-			if (panel) {
-				panel?.webview.postMessage({
-					type: "showHumanRelayDialog",
-					requestId: params.requestId,
-					promptText: params.promptText,
-				})
-			}
-		},
-		"vscode-zgsm.registerHumanRelayCallback": registerHumanRelayCallback,
-		"vscode-zgsm.unregisterHumanRelayCallback": unregisterHumanRelayCallback,
-		"vscode-zgsm.handleHumanRelayResponse": handleHumanRelayResponse,
-		"vscode-zgsm.newTask": handleNewTask,
-		"vscode-zgsm.setCustomStoragePath": async () => {
-			const { promptForCustomStoragePath } = await import("../shared/storagePathManager")
-			await promptForCustomStoragePath()
-		},
-		"vscode-zgsm.focusInput": async () => {
-			try {
-				const panel = getPanel()
-
-				if (!panel) {
-					await vscode.commands.executeCommand("workbench.view.extension.roo-cline-ActivityBar")
-				} else if (panel === tabPanel) {
-					panel.reveal(vscode.ViewColumn.Active, false)
-				} else if (panel === sidebarPanel) {
-					await vscode.commands.executeCommand(`${ClineProvider.sideBarId}.focus`)
-					provider.postMessageToWebview({ type: "action", action: "focusInput" })
-				}
-			} catch (error) {
-				outputChannel.appendLine(`Error focusing input: ${error}`)
-			}
-		},
-		"vscode-zgsm.acceptInput": () => {
-			const visibleProvider = getVisibleProviderOrLog(outputChannel)
-
-			if (!visibleProvider) {
-				return
-=======
 const getCommandsMap = ({ context, outputChannel, provider }: RegisterCommandOptions): Record<CommandId, any> => ({
 	activationCompleted: () => {},
 	plusButtonClicked: async () => {
@@ -244,6 +131,9 @@
 		telemetryService.captureTitleButtonClicked("history")
 
 		visibleProvider.postMessageToWebview({ type: "action", action: "historyButtonClicked" })
+	},
+	helpButtonClicked: () => {
+		vscode.env.openExternal(vscode.Uri.parse("https://zgsm.ai"))
 	},
 	showHumanRelayDialog: (params: { requestId: string; promptText: string }) => {
 		const panel = getPanel()
@@ -275,7 +165,6 @@
 			} else if (panel === sidebarPanel) {
 				await vscode.commands.executeCommand(`${ClineProvider.sideBarId}.focus`)
 				provider.postMessageToWebview({ type: "action", action: "focusInput" })
->>>>>>> 7d996890
 			}
 		} catch (error) {
 			outputChannel.appendLine(`Error focusing input: ${error}`)

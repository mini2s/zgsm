import * as vscode from "vscode"
<<<<<<< HEAD
import { EditorUtils } from "../integrations/editor/EditorUtils"

export const ACTION_NAMES = {
	EXPLAIN: "Shenma: Explain Code",
	FIX: "Shenma: Fix Code",
	FIX_LOGIC: "Shenma: Fix Logic",
	IMPROVE: "Shenma: Improve Code",
	ADD_TO_CONTEXT: "Shenma: Add to Context",
	NEW_TASK: "Shenma: New Task",

	// right menu and quick menu
	ZGSM_EXPLAIN: "Shenma: Explain Code",
	ZGSM_ADD_COMMENT: "Shenma: Add Comment",
	ZGSM_CODE_REVIEW: "Shenma: Code Review",
	ZGSM_ADD_DEBUG_CODE: "Shenma: Add Debug Code",
	ZGSM_ADD_STRONG_CODE: "Shenma: Add Strong Code",
	ZGSM_SIMPLIFY_CODE: "Shenma: Simplify Code",
	ZGSM_PERFORMANCE: "Shenma: Performance Optimization",
	ZGSM_ADD_TEST: "Shenma: Add Unit test",
} as const

export const COMMAND_IDS = {
	EXPLAIN: "vscode-zgsm.explainCode",
	FIX: "vscode-zgsm.fixCode",
	IMPROVE: "vscode-zgsm.improveCode",
	ADD_TO_CONTEXT: "vscode-zgsm.addToContext",
	NEW_TASK: "vscode-zgsm.newTask",
	ZGSM_EXPLAIN: "vscode-zgsm.explain",
	ZGSM_ADD_COMMENT: "vscode-zgsm.addComment",
	ZGSM_CODE_REVIEW: "vscode-zgsm.codeReview",
	ZGSM_ADD_DEBUG_CODE: "vscode-zgsm.addDebugCode",
	ZGSM_ADD_STRONG_CODE: "vscode-zgsm.addStrongerCode",
	ZGSM_SIMPLIFY_CODE: "vscode-zgsm.simplifyCode",
	ZGSM_PERFORMANCE: "vscode-zgsm.performanceOptimization",
} as const

export type CodeActionName = "EXPLAIN" | "FIX" | "IMPROVE" | "ADD_TO_CONTEXT" | "NEW_TASK"
| "ZGSM_EXPLAIN"
| "ZGSM_ADD_COMMENT"
| "ZGSM_CODE_REVIEW"
| "ZGSM_ADD_DEBUG_CODE"
| "ZGSM_ADD_STRONG_CODE"
| "ZGSM_SIMPLIFY_CODE"
| "ZGSM_PERFORMANCE"

export type CodeActionId =
	| "vscode-zgsm.explainCode"
	| "vscode-zgsm.fixCode"
	| "vscode-zgsm.improveCode"
	| "vscode-zgsm.addToContext"
	| "vscode-zgsm.newTask"
	| "vscode-zgsm.explain"
	| "vscode-zgsm.addComment"
	| "vscode-zgsm.codeReview"
	| "vscode-zgsm.addDebugCode"
	| "vscode-zgsm.addStrongerCode"
	| "vscode-zgsm.simplifyCode"
	| "vscode-zgsm.performanceOptimization"

export const ACTION_TITLES: Record<CodeActionName, string> = {
	EXPLAIN: "Explain with Shenma",
	FIX: "Fix with Shenma",
	IMPROVE: "Improve with Shenma",
	ADD_TO_CONTEXT: "Add to Shenma",
	NEW_TASK: "New Shenma Task",

	// todo: @monkeydluffy6017 Pull Request #114
	ZGSM_EXPLAIN: "Shenma: ZGSM_EXPLAIN",
	ZGSM_ADD_COMMENT: "Shenma: ZGSM_ADD_COMMENT",
	ZGSM_CODE_REVIEW: "Shenma: ZGSM_CODE_REVIEW",
	ZGSM_ADD_DEBUG_CODE: "Shenma: ZGSM_ADD_DEBUG_CODE",
	ZGSM_ADD_STRONG_CODE: "Shenma: ZGSM_ADD_STRONG_CODE",
	ZGSM_SIMPLIFY_CODE: "Shenma: ZGSM_SIMPLIFY_CODE",
	ZGSM_PERFORMANCE: "Shenma: ZGSM_PERFORMANCE",
} as const

=======

import { CodeActionName, CodeActionId } from "../schemas"
import { getCodeActionCommand } from "../utils/commands"
import { EditorUtils } from "../integrations/editor/EditorUtils"

export const TITLES: Record<CodeActionName, string> = {
	EXPLAIN: "Explain with Roo Code",
	FIX: "Fix with Roo Code",
	IMPROVE: "Improve with Roo Code",
	ADD_TO_CONTEXT: "Add to Roo Code",
	NEW_TASK: "New Roo Code Task",
} as const

>>>>>>> 7d996890
export class CodeActionProvider implements vscode.CodeActionProvider {
	public static readonly providedCodeActionKinds = [
		vscode.CodeActionKind.QuickFix,
		vscode.CodeActionKind.RefactorRewrite,
	]

	private createAction(
		title: string,
		kind: vscode.CodeActionKind,
		command: CodeActionId,
		args: any[],
	): vscode.CodeAction {
		const action = new vscode.CodeAction(title, kind)
		action.command = { command: getCodeActionCommand(command), title, arguments: args }
		return action
	}

	public provideCodeActions(
		document: vscode.TextDocument,
		range: vscode.Range | vscode.Selection,
		context: vscode.CodeActionContext,
	): vscode.ProviderResult<(vscode.CodeAction | vscode.Command)[]> {
		try {
			const effectiveRange = EditorUtils.getEffectiveRange(document, range)

			if (!effectiveRange) {
				return []
			}

			const filePath = EditorUtils.getFilePath(document)
			const actions: vscode.CodeAction[] = []

			actions.push(
				this.createAction(TITLES.ADD_TO_CONTEXT, vscode.CodeActionKind.QuickFix, "addToContext", [
					filePath,
					effectiveRange.text,
					effectiveRange.range.start.line + 1,
					effectiveRange.range.end.line + 1,
				]),
			)

			if (context.diagnostics.length > 0) {
				const relevantDiagnostics = context.diagnostics.filter((d) =>
					EditorUtils.hasIntersectingRange(effectiveRange.range, d.range),
				)

				if (relevantDiagnostics.length > 0) {
					actions.push(
						this.createAction(TITLES.FIX, vscode.CodeActionKind.QuickFix, "fixCode", [
							filePath,
							effectiveRange.text,
							effectiveRange.range.start.line + 1,
							effectiveRange.range.end.line + 1,
							relevantDiagnostics.map(EditorUtils.createDiagnosticData),
						]),
					)
				}
			} else {
				actions.push(
					this.createAction(TITLES.EXPLAIN, vscode.CodeActionKind.QuickFix, "explainCode", [
						filePath,
						effectiveRange.text,
						effectiveRange.range.start.line + 1,
						effectiveRange.range.end.line + 1,
					]),
				)

				actions.push(
					this.createAction(TITLES.IMPROVE, vscode.CodeActionKind.QuickFix, "improveCode", [
						filePath,
						effectiveRange.text,
						effectiveRange.range.start.line + 1,
						effectiveRange.range.end.line + 1,
					]),
				)
			}

			return actions
		} catch (error) {
			console.error("Error providing code actions:", error)
			return []
		}
	}
}<|MERGE_RESOLUTION|>--- conflicted
+++ resolved
@@ -1,6 +1,7 @@
 import * as vscode from "vscode"
-<<<<<<< HEAD
 import { EditorUtils } from "../integrations/editor/EditorUtils"
+import { CodeActionName, CodeActionId } from "../schemas"
+import { getCodeActionCommand, getCommand } from "../utils/commands"
 
 export const ACTION_NAMES = {
 	EXPLAIN: "Shenma: Explain Code",
@@ -22,42 +23,19 @@
 } as const
 
 export const COMMAND_IDS = {
-	EXPLAIN: "vscode-zgsm.explainCode",
-	FIX: "vscode-zgsm.fixCode",
-	IMPROVE: "vscode-zgsm.improveCode",
-	ADD_TO_CONTEXT: "vscode-zgsm.addToContext",
-	NEW_TASK: "vscode-zgsm.newTask",
-	ZGSM_EXPLAIN: "vscode-zgsm.explain",
-	ZGSM_ADD_COMMENT: "vscode-zgsm.addComment",
-	ZGSM_CODE_REVIEW: "vscode-zgsm.codeReview",
-	ZGSM_ADD_DEBUG_CODE: "vscode-zgsm.addDebugCode",
-	ZGSM_ADD_STRONG_CODE: "vscode-zgsm.addStrongerCode",
-	ZGSM_SIMPLIFY_CODE: "vscode-zgsm.simplifyCode",
-	ZGSM_PERFORMANCE: "vscode-zgsm.performanceOptimization",
+	EXPLAIN: getCommand("explainCode"),
+	FIX: getCommand("fixCode"),
+	IMPROVE: getCommand("improveCode"),
+	ADD_TO_CONTEXT: getCommand("addToContext"),
+	NEW_TASK: getCommand("newTask"),
+	ZGSM_EXPLAIN: getCommand("explain"),
+	ZGSM_ADD_COMMENT: getCommand("addComment"),
+	ZGSM_CODE_REVIEW: getCommand("codeReview"),
+	ZGSM_ADD_DEBUG_CODE: getCommand("addDebugCode"),
+	ZGSM_ADD_STRONG_CODE: getCommand("addStrongerCode"),
+	ZGSM_SIMPLIFY_CODE: getCommand("simplifyCode"),
+	ZGSM_PERFORMANCE: getCommand("performanceOptimization"),
 } as const
-
-export type CodeActionName = "EXPLAIN" | "FIX" | "IMPROVE" | "ADD_TO_CONTEXT" | "NEW_TASK"
-| "ZGSM_EXPLAIN"
-| "ZGSM_ADD_COMMENT"
-| "ZGSM_CODE_REVIEW"
-| "ZGSM_ADD_DEBUG_CODE"
-| "ZGSM_ADD_STRONG_CODE"
-| "ZGSM_SIMPLIFY_CODE"
-| "ZGSM_PERFORMANCE"
-
-export type CodeActionId =
-	| "vscode-zgsm.explainCode"
-	| "vscode-zgsm.fixCode"
-	| "vscode-zgsm.improveCode"
-	| "vscode-zgsm.addToContext"
-	| "vscode-zgsm.newTask"
-	| "vscode-zgsm.explain"
-	| "vscode-zgsm.addComment"
-	| "vscode-zgsm.codeReview"
-	| "vscode-zgsm.addDebugCode"
-	| "vscode-zgsm.addStrongerCode"
-	| "vscode-zgsm.simplifyCode"
-	| "vscode-zgsm.performanceOptimization"
 
 export const ACTION_TITLES: Record<CodeActionName, string> = {
 	EXPLAIN: "Explain with Shenma",
@@ -76,21 +54,6 @@
 	ZGSM_PERFORMANCE: "Shenma: ZGSM_PERFORMANCE",
 } as const
 
-=======
-
-import { CodeActionName, CodeActionId } from "../schemas"
-import { getCodeActionCommand } from "../utils/commands"
-import { EditorUtils } from "../integrations/editor/EditorUtils"
-
-export const TITLES: Record<CodeActionName, string> = {
-	EXPLAIN: "Explain with Roo Code",
-	FIX: "Fix with Roo Code",
-	IMPROVE: "Improve with Roo Code",
-	ADD_TO_CONTEXT: "Add to Roo Code",
-	NEW_TASK: "New Roo Code Task",
-} as const
-
->>>>>>> 7d996890
 export class CodeActionProvider implements vscode.CodeActionProvider {
 	public static readonly providedCodeActionKinds = [
 		vscode.CodeActionKind.QuickFix,
@@ -124,12 +87,17 @@
 			const actions: vscode.CodeAction[] = []
 
 			actions.push(
-				this.createAction(TITLES.ADD_TO_CONTEXT, vscode.CodeActionKind.QuickFix, "addToContext", [
-					filePath,
-					effectiveRange.text,
-					effectiveRange.range.start.line + 1,
-					effectiveRange.range.end.line + 1,
-				]),
+				this.createAction(
+					ACTION_TITLES.ADD_TO_CONTEXT,
+					vscode.CodeActionKind.QuickFix,
+					COMMAND_IDS.ADD_TO_CONTEXT as CodeActionId,
+					[
+						filePath,
+						effectiveRange.text,
+						effectiveRange.range.start.line + 1,
+						effectiveRange.range.end.line + 1,
+					],
+				),
 			)
 
 			if (context.diagnostics.length > 0) {
@@ -139,32 +107,47 @@
 
 				if (relevantDiagnostics.length > 0) {
 					actions.push(
-						this.createAction(TITLES.FIX, vscode.CodeActionKind.QuickFix, "fixCode", [
+						this.createAction(
+							ACTION_TITLES.FIX,
+							vscode.CodeActionKind.QuickFix,
+							COMMAND_IDS.FIX as CodeActionId,
+							[
+								filePath,
+								effectiveRange.text,
+								effectiveRange.range.start.line + 1,
+								effectiveRange.range.end.line + 1,
+								relevantDiagnostics.map(EditorUtils.createDiagnosticData),
+							],
+						),
+					)
+				}
+			} else {
+				actions.push(
+					this.createAction(
+						ACTION_TITLES.EXPLAIN,
+						vscode.CodeActionKind.QuickFix,
+						COMMAND_IDS.EXPLAIN as CodeActionId,
+						[
 							filePath,
 							effectiveRange.text,
 							effectiveRange.range.start.line + 1,
 							effectiveRange.range.end.line + 1,
-							relevantDiagnostics.map(EditorUtils.createDiagnosticData),
-						]),
-					)
-				}
-			} else {
-				actions.push(
-					this.createAction(TITLES.EXPLAIN, vscode.CodeActionKind.QuickFix, "explainCode", [
-						filePath,
-						effectiveRange.text,
-						effectiveRange.range.start.line + 1,
-						effectiveRange.range.end.line + 1,
-					]),
+						],
+					),
 				)
 
 				actions.push(
-					this.createAction(TITLES.IMPROVE, vscode.CodeActionKind.QuickFix, "improveCode", [
-						filePath,
-						effectiveRange.text,
-						effectiveRange.range.start.line + 1,
-						effectiveRange.range.end.line + 1,
-					]),
+					this.createAction(
+						ACTION_TITLES.IMPROVE,
+						vscode.CodeActionKind.QuickFix,
+						COMMAND_IDS.IMPROVE as CodeActionId,
+						[
+							filePath,
+							effectiveRange.text,
+							effectiveRange.range.start.line + 1,
+							effectiveRange.range.end.line + 1,
+						],
+					),
 				)
 			}
 

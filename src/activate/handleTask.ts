import * as vscode from "vscode"

import { Package } from "../schemas"
import { ClineProvider } from "../core/webview/ClineProvider"
import { t } from "../i18n"

export const handleNewTask = async (params: { prompt?: string } | null | undefined) => {
	let prompt = params?.prompt

	if (!prompt) {
		prompt = await vscode.window.showInputBox({
			prompt: t("common:input.task_prompt"),
			placeHolder: t("common:input.task_placeholder"),
		})
	}

	if (!prompt) {
<<<<<<< HEAD
		await vscode.commands.executeCommand("vscode-zgsm.SidebarProvider.focus")
=======
		await vscode.commands.executeCommand(`${Package.name}.SidebarProvider.focus`)
>>>>>>> 7d996890
		return
	}

	await ClineProvider.handleCodeAction("newTask", "NEW_TASK", { userInput: prompt })
}<|MERGE_RESOLUTION|>--- conflicted
+++ resolved
@@ -1,8 +1,9 @@
 import * as vscode from "vscode"
 
-import { Package } from "../schemas"
+import { CodeActionId, Package } from "../schemas"
 import { ClineProvider } from "../core/webview/ClineProvider"
 import { t } from "../i18n"
+import { COMMAND_IDS } from "./CodeActionProvider"
 
 export const handleNewTask = async (params: { prompt?: string } | null | undefined) => {
 	let prompt = params?.prompt
@@ -15,13 +16,9 @@
 	}
 
 	if (!prompt) {
-<<<<<<< HEAD
-		await vscode.commands.executeCommand("vscode-zgsm.SidebarProvider.focus")
-=======
 		await vscode.commands.executeCommand(`${Package.name}.SidebarProvider.focus`)
->>>>>>> 7d996890
 		return
 	}
 
-	await ClineProvider.handleCodeAction("newTask", "NEW_TASK", { userInput: prompt })
+	await ClineProvider.handleCodeAction(COMMAND_IDS.NEW_TASK as CodeActionId, "NEW_TASK", { userInput: prompt })
 }
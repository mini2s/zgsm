{
	"name": "zgsm",
	"displayName": "%extension.displayName.long%",
	"description": "%extension.description%",
	"publisher": "zgsm-ai",
<<<<<<< HEAD
	"version": "1.6.14-workflow",
=======
	"version": "1.6.13",
>>>>>>> 87dd412a
	"icon": "assets/images/shenma_robot_logo_big.png",
	"galleryBanner": {
		"color": "#617A91",
		"theme": "dark"
	},
	"engines": {
		"vscode": "^1.86.2",
		"node": "20.19.2"
	},
	"author": {
		"name": "zgsm-ai"
	},
	"repository": {
		"type": "git",
		"url": "https://github.com/zgsm-ai/costrict"
	},
	"homepage": "https://github.com/zgsm-ai/costrict",
	"categories": [
		"AI",
		"Chat",
		"Programming Languages",
		"Education",
		"Snippets",
		"Testing"
	],
	"keywords": [
		"cline",
		"claude",
		"dev",
		"mcp",
		"openrouter",
		"coding",
		"agent",
		"autonomous",
		"chatgpt",
		"sonnet",
		"ai",
		"llama",
		"roo code",
		"roocode",
		"costrict",
		"zgsm",
		"shenma",
		"诸葛神码",
		"诸葛",
		"神码",
		"sangfor",
		"深信服",
		"strict",
		"严肃",
		"编程",
		"开发",
		"企业",
		"codereview",
		"补全",
		"智能体",
		"chinese cline",
		"chinese roocode",
		"roocode中文",
		"cline中文",
		"kimi k2",
		"gemini cli"
	],
	"activationEvents": [
		"onLanguage",
		"onStartupFinished"
	],
	"main": "./dist/extension.js",
	"contributes": {
		"viewsContainers": {
			"activitybar": [
				{
					"id": "zgsm-ActivityBar",
					"title": "%views.activitybar.title%",
					"icon": "assets/images/shenma_robot_logo_big.png"
				}
			]
		},
		"views": {
			"zgsm-ActivityBar": [
				{
					"type": "webview",
					"id": "zgsm.SidebarProvider",
					"name": "%views.sidebar.name%"
				}
			]
		},
		"commands": [
			{
				"command": "zgsm-completion.shortKeyCut",
				"title": "%command.shortKeyCut.title%",
				"shortTitle": "%command.shortKeyCut.title%"
			},
			{
				"command": "zgsm.plusButtonClicked",
				"title": "%command.newTask.title%",
				"icon": "$(edit)"
			},
			{
				"command": "zgsm.promptsButtonClicked",
				"title": "%command.prompts.title%",
				"icon": "$(organization)"
			},
			{
				"command": "zgsm.mcpButtonClicked",
				"title": "%command.mcpServers.title%",
				"icon": "$(server)"
			},
			{
				"command": "zgsm.historyButtonClicked",
				"title": "%command.history.title%",
				"icon": "$(history)"
			},
			{
				"command": "zgsm.marketplaceButtonClicked",
				"title": "%command.marketplace.title%",
				"icon": "$(extensions)"
			},
			{
				"command": "zgsm.popoutButtonClicked",
				"title": "%command.openInEditor.title%",
				"icon": "$(link-external)"
			},
			{
				"command": "zgsm.cloudButtonClicked",
				"title": "%command.cloud.title%",
				"icon": "$(account)"
			},
			{
				"command": "zgsm.settingsButtonClicked",
				"title": "%command.settings.title%",
				"icon": "$(settings-gear)"
			},
			{
				"command": "zgsm.openInNewTab",
				"title": "%command.openInNewTab.title%",
				"category": "%configuration.title%"
			},
			{
				"command": "zgsm.newTask",
				"title": "%command.newTask.title%",
				"category": "%configuration.title%"
			},
			{
				"command": "zgsm.terminalAddToContext",
				"title": "%command.terminal.addToContext.title%",
				"category": "Terminal"
			},
			{
				"command": "zgsm.terminalFixCommand",
				"title": "%command.terminal.fixCommand.title%",
				"category": "Terminal"
			},
			{
				"command": "zgsm.terminalExplainCommand",
				"title": "%command.terminal.explainCommand.title%",
				"category": "Terminal"
			},
			{
				"command": "zgsm.setCustomStoragePath",
				"title": "%command.setCustomStoragePath.title%",
				"category": "%configuration.title%"
			},
			{
				"command": "zgsm.importSettings",
				"title": "%command.importSettings.title%",
				"category": "%configuration.title%"
			},
			{
				"command": "zgsm.focusInput",
				"title": "%command.focusInput.title%",
				"category": "%configuration.title%"
			},
			{
				"command": "zgsm.acceptInput",
				"title": "%command.acceptInput.title%",
				"category": "%configuration.title%"
			},
			{
				"command": "zgsm.codeReview",
				"title": "%command.codeReview.title%"
			},
			{
				"command": "zgsm.reviewFilesAndFolders",
				"title": "%command.codeReview.title%"
			},
			{
				"command": "zgsm.reviewRepo",
				"title": "%command.reviewRepo.title%"
			},
			{
				"command": "zgsm.acceptIssue",
				"title": "Accept",
				"icon": "$(check)"
			},
			{
				"command": "zgsm.rejectIssue",
				"title": "Reject",
				"icon": "$(circle-slash)"
			},
			{
				"command": "zgsm.explainCode",
				"title": "%command.explainCode.title%",
				"category": "%configuration.title%"
			},
			{
				"command": "zgsm.fixCode",
				"title": "%command.fixCode.title%",
				"category": "%configuration.title%"
			},
			{
				"command": "zgsm.improveCode",
				"title": "%command.improveCode.title%",
				"category": "%configuration.title%"
			},
			{
				"command": "zgsm.addToContext",
				"title": "%command.addToContext.title%",
				"category": "%configuration.title%"
			},
			{
				"command": "zgsm.view.issue",
				"title": "%command.view.issue.title%"
			},
			{
				"command": "zgsm.addFileToContext",
				"title": "%command.addFileToContext.title%"
			},
			{
				"command": "zgsm.view.userHelperDoc",
				"title": "%command.view.userHelperDoc.title%"
			},
			{
<<<<<<< HEAD
				"command": "zgsm.coworkflow.updateSection",
				"title": "Update Section",
				"category": "Coworkflow"
			},
			{
				"command": "zgsm.coworkflow.runTask",
				"title": "Run Task",
				"category": "Coworkflow"
			},
			{
				"command": "zgsm.coworkflow.retryTask",
				"title": "Retry Task",
				"category": "Coworkflow"
			},
			{
				"command": "zgsm.coworkflow.refreshCodeLens",
				"title": "Refresh CodeLens",
				"category": "Coworkflow"
			},
			{
				"command": "zgsm.coworkflow.refreshDecorations",
				"title": "Refresh Decorations",
				"category": "Coworkflow"
=======
				"command": "zgsm.toggleAutoApprove",
				"title": "%command.toggleAutoApprove.title%",
				"category": "%configuration.title%"
>>>>>>> 87dd412a
			}
		],
		"menus": {
			"editor/context": [
				{
					"submenu": "zhuge-shenma",
					"group": "0_chatGpt@1"
				}
			],
			"explorer/context": [
				{
					"submenu": "zgsm.explorerSubmenu",
					"group": "1_modification@1"
				}
			],
			"zgsm.explorerSubmenu": [
				{
					"command": "zgsm.addFileToContext",
					"group": "zgsm.explorerSubmenu@1"
				},
				{
					"command": "zgsm.reviewFilesAndFolders",
					"group": "zgsm.explorerSubmenu@2"
				},
				{
					"command": "zgsm.reviewRepo",
					"group": "zgsm.explorerSubmenu@3"
				}
			],
			"zhuge-shenma": [
				{
					"command": "zgsm.addToContext",
					"group": "zhuge-shenma@1"
				},
				{
					"command": "zgsm.explainCode",
					"group": "zhuge-shenma@2"
				},
				{
					"command": "zgsm.fixCode",
					"group": "zhuge-shenma@3"
				},
				{
					"command": "zgsm.improveCode",
					"group": "zhuge-shenma@4"
				},
				{
					"command": "zgsm.codeReview",
					"group": "zhuge-shenma@5",
					"when": "editorHasSelection && workbenchState != 'empty'"
				},
				{
					"command": "zgsm.view.issue",
					"group": "zissue@1"
				}
			],
			"terminal/context": [
				{
					"submenu": "zgsm.terminalMenu",
					"group": "2"
				}
			],
			"zgsm.terminalMenu": [
				{
					"command": "zgsm.terminalAddToContext",
					"group": "1_actions@1"
				},
				{
					"command": "zgsm.terminalFixCommand",
					"group": "1_actions@2"
				},
				{
					"command": "zgsm.terminalExplainCommand",
					"group": "1_actions@3"
				}
			],
			"view/title": [
				{
					"command": "zgsm.marketplaceButtonClicked",
					"group": "navigation@2",
					"when": "false"
				},
				{
					"command": "zgsm.settingsButtonClicked",
					"group": "navigation@3",
					"when": "view == zgsm.SidebarProvider"
				},
				{
					"command": "zgsm.cloudButtonClicked",
					"group": "navigation@4",
					"when": "view == zgsm.SidebarProvider"
				},
				{
					"command": "zgsm.promptsButtonClicked",
					"group": "overflow@1",
					"when": "view == zgsm.SidebarProvider"
				},
				{
					"command": "zgsm.mcpButtonClicked",
					"group": "overflow@2",
					"when": "view == zgsm.SidebarProvider"
				},
				{
					"command": "zgsm.view.userHelperDoc",
					"group": "overflow@4",
					"when": "view == zgsm.SidebarProvider"
				},
				{
					"command": "zgsm.view.issue",
					"group": "overflow@5",
					"when": "view == zgsm.SidebarProvider"
				},
				{
					"command": "zgsm.popoutButtonClicked",
					"group": "overflow@6",
					"when": "view == zgsm.SidebarProvider"
				}
			],
			"editor/title": [
				{
					"command": "zgsm.plusButtonClicked",
					"group": "navigation@1",
					"when": "activeWebviewPanelId == zgsm.TabPanelProvider"
				},
				{
					"command": "zgsm.marketplaceButtonClicked",
					"group": "navigation@2",
					"when": "false"
				},
				{
					"command": "zgsm.settingsButtonClicked",
					"group": "navigation@3",
					"when": "activeWebviewPanelId == zgsm.TabPanelProvider"
				},
				{
					"command": "zgsm.cloudButtonClicked",
					"group": "navigation@4",
					"when": "activeWebviewPanelId == zgsm.TabPanelProvider"
				},
				{
					"command": "zgsm.historyButtonClicked",
					"group": "overflow@1",
					"when": "activeWebviewPanelId == zgsm.TabPanelProvider"
				},
				{
					"command": "zgsm.promptsButtonClicked",
					"group": "overflow@2",
					"when": "activeWebviewPanelId == zgsm.TabPanelProvider"
				},
				{
					"command": "zgsm.mcpButtonClicked",
					"group": "overflow@3",
					"when": "activeWebviewPanelId == zgsm.TabPanelProvider"
				},
				{
					"command": "zgsm.view.userHelperDoc",
					"group": "overflow@4",
					"when": "activeWebviewPanelId == zgsm.TabPanelProvider"
				},
				{
					"command": "zgsm.view.issue",
					"group": "overflow@5",
					"when": "activeWebviewPanelId == zgsm.TabPanelProvider"
				},
				{
					"command": "zgsm.popoutButtonClicked",
					"group": "overflow@6",
					"when": "activeWebviewPanelId == zgsm.TabPanelProvider"
				}
			],
			"comments/commentThread/title": [
				{
					"command": "zgsm.acceptIssue",
					"group": "navigation@1",
					"when": "commentThread == CostrictCodeReview"
				},
				{
					"command": "zgsm.rejectIssue",
					"group": "navigation@2",
					"when": "commentThread == CostrictCodeReview"
				}
			]
		},
		"keybindings": [
			{
				"command": "zgsm.addToContext",
				"key": "cmd+l",
				"mac": "cmd+l",
				"win": "ctrl+l",
				"linux": "ctrl+l",
				"when": "editorTextFocus && editorHasSelection"
			},
			{
				"command": "zgsm.toggleAutoApprove",
				"key": "cmd+alt+a",
				"mac": "cmd+alt+a",
				"win": "ctrl+alt+a",
				"linux": "ctrl+alt+a"
			}
		],
		"submenus": [
			{
				"id": "zgsm.contextMenu",
				"label": "%views.contextMenu.label%"
			},
			{
				"id": "zhuge-shenma",
				"label": "%extension.displayName%"
			},
			{
				"id": "zgsm.terminalMenu",
				"label": "%views.terminalMenu.label%"
			},
			{
				"id": "zgsm.explorerSubmenu",
				"label": "%extension.displayName%"
			}
		],
		"configuration": {
			"title": "%configuration.title%",
			"properties": {
				"IntelligentCodeCompletion.enabled": {
					"type": "boolean",
					"default": true,
					"order": 1,
					"description": "%intelligentCodeCompletion.enabled.description%"
				},
				"IntelligentCodeCompletion.betaMode": {
					"type": "boolean",
					"default": false,
					"order": 2,
					"description": "%intelligentCodeCompletion.betaMode.description%"
				},
				"IntelligentCodeCompletion.inlineCompletion": {
					"type": "boolean",
					"default": false,
					"description": "%intelligentCodeCompletion.inlineCompletion.description%"
				},
				"IntelligentCodeCompletion.shortCutKeys": {
					"default": "alt+a",
					"enum": [
						"alt+a"
					],
					"description": "%intelligentCodeCompletion.shortCutKeys.description%"
				},
				"IntelligentCodeCompletion.disableLanguages": {
					"type": "object",
					"additionalProperties": "string",
					"default": {},
					"markdownDescription": "%intelligentCodeCompletion.disableLanguages.description%"
				},
				"FunctionQuickCommands.enabled": {
					"type": "boolean",
					"default": true,
					"order": 1,
					"description": "%functionQuickCommands.enabled.description%"
				},
				"FunctionQuickCommands.disableLanguages": {
					"type": "object",
					"additionalProperties": "string",
					"default": {},
					"markdownDescription": "%functionQuickCommands.disableLanguages.description%"
				},
				"FunctionQuickCommands.quickCommandButtons": {
					"type": "object",
					"additionalProperties": false,
					"description": "%functionQuickCommands.quickCommandButtons.description%",
					"default": {
						"explain": true,
						"addComment": true,
						"addTests": true,
						"codeReview": true,
						"addDebugCode": true,
						"addStrongerCode": true,
						"simplifyCode": true,
						"performanceOptimization": true,
						"shenmaInstructSet": false
					},
					"properties": {
						"explain": {
							"type": "boolean",
							"default": true,
							"description": "%command.explain.title%"
						},
						"addComment": {
							"type": "boolean",
							"default": true,
							"description": "%command.addComment.title%"
						},
						"addTests": {
							"type": "boolean",
							"default": true,
							"description": "%command.addTests.title%"
						},
						"codeReview": {
							"type": "boolean",
							"default": true,
							"description": "%command.codeReview.title%"
						},
						"addDebugCode": {
							"type": "boolean",
							"default": true,
							"description": "%command.addDebugCode.title%"
						},
						"addStrongerCode": {
							"type": "boolean",
							"default": true,
							"description": "%command.addStrongerCode.title%"
						},
						"simplifyCode": {
							"type": "boolean",
							"default": true,
							"description": "%command.simplifyCode.title%"
						},
						"performanceOptimization": {
							"type": "boolean",
							"default": true,
							"description": "%command.performanceOptimization.title%"
						},
						"shenmaInstructSet": {
							"type": "boolean",
							"default": false,
							"description": "%functionQuickCommands.quickCommandButtons.shenmaInstructSet.description%"
						}
					}
				},
				"zgsm.allowedCommands": {
					"type": "array",
					"items": {
						"type": "string"
					},
					"default": [
						"git log",
						"git diff",
						"git show"
					],
					"description": "%commands.allowedCommands.description%"
				},
				"zgsm.deniedCommands": {
					"type": "array",
					"items": {
						"type": "string"
					},
					"default": [],
					"description": "%commands.deniedCommands.description%"
				},
				"zgsm.commandExecutionTimeout": {
					"type": "number",
					"default": 0,
					"minimum": 0,
					"maximum": 600,
					"description": "%commands.commandExecutionTimeout.description%"
				},
				"zgsm.commandTimeoutAllowlist": {
					"type": "array",
					"items": {
						"type": "string"
					},
					"default": [],
					"description": "%commands.commandTimeoutAllowlist.description%"
				},
				"zgsm.preventCompletionWithOpenTodos": {
					"type": "boolean",
					"default": false,
					"description": "%commands.preventCompletionWithOpenTodos.description%"
				},
				"zgsm.vsCodeLmModelSelector": {
					"type": "object",
					"properties": {
						"vendor": {
							"type": "string",
							"description": "%settings.vsCodeLmModelSelector.vendor.description%"
						},
						"family": {
							"type": "string",
							"description": "%settings.vsCodeLmModelSelector.family.description%"
						}
					},
					"description": "%settings.vsCodeLmModelSelector.description%"
				},
				"zgsm.customStoragePath": {
					"type": "string",
					"default": "",
					"description": "%settings.customStoragePath.description%"
				},
				"zgsm.enableCodeActions": {
					"type": "boolean",
					"default": true,
					"description": "%settings.enableCodeActions.description%"
				},
				"zgsm.autoImportSettingsPath": {
					"type": "string",
					"default": "",
					"description": "%settings.autoImportSettingsPath.description%"
				},
				"zgsm.useAgentRules": {
					"type": "boolean",
					"default": true,
					"description": "%settings.useAgentRules.description%"
				},
				"AutoCommit": {
					"type": "boolean",
					"default": false,
					"description": "%settings.autoCommit.description%",
					"tags": [
						"experimental"
					]
				},
				"zgsm.apiRequestTimeout": {
					"type": "number",
					"default": 600,
					"minimum": 0,
					"maximum": 3600,
					"description": "%settings.apiRequestTimeout.description%"
				},
				"zgsm.apiResponseRenderMode": {
					"type": "string",
					"enum": [
						"noLimit",
						"fast",
						"medium",
						"slow"
					],
					"default": "fast",
					"description": "%settings.apiResponseRenderMode.description%"
				},
				"zgsm.newTaskRequireTodos": {
					"type": "boolean",
					"default": false,
					"description": "%settings.newTaskRequireTodos.description%"
				},
				"zgsm.codeIndex.embeddingBatchSize": {
					"type": "number",
					"default": 60,
					"minimum": 1,
					"maximum": 200,
					"description": "%settings.codeIndex.embeddingBatchSize.description%"
				}
			}
		}
	},
	"scripts": {
		"lint": "eslint . --ext=ts --max-warnings=0",
		"check-types": "tsc --noEmit",
		"pretest": "turbo run bundle --cwd ..",
		"test": "vitest run",
		"format": "prettier --write .",
		"bundle": "node esbuild.mjs",
		"vscode:prepublish": "pnpm bundle --production",
		"vsix": "mkdirp ../bin && vsce package --no-dependencies --out ../bin",
		"publish:marketplace": "vsce publish --no-dependencies && ovsx publish --no-dependencies",
		"watch:bundle": "pnpm bundle --watch",
		"watch:tsc": "cd .. && tsc --noEmit --watch --project src/tsconfig.json",
		"clean": "rimraf README.md CHANGELOG.md LICENSE dist logs mock .turbo"
	},
	"dependencies": {
		"@anthropic-ai/bedrock-sdk": "^0.10.2",
		"@anthropic-ai/sdk": "^0.37.0",
		"@anthropic-ai/vertex-sdk": "^0.7.0",
		"@aws-sdk/client-bedrock-runtime": "^3.848.0",
		"@aws-sdk/credential-providers": "^3.848.0",
		"@google/genai": "^1.0.0",
		"@lmstudio/sdk": "^1.1.1",
		"@mistralai/mistralai": "^1.9.18",
		"@modelcontextprotocol/sdk": "1.12.0",
		"@qdrant/js-client-rest": "^1.14.0",
		"@roo-code/cloud": "workspace:^",
		"@roo-code/ipc": "workspace:^",
		"@roo-code/telemetry": "workspace:^",
		"@roo-code/types": "workspace:^",
		"@vscode/codicons": "^0.0.36",
		"async-mutex": "^0.5.0",
		"axios": "^1.12.0",
		"cheerio": "^1.0.0",
		"chokidar": "^4.0.3",
		"clone-deep": "^4.0.1",
		"dedent": "^1.6.0",
		"default-shell": "^2.2.0",
		"delay": "^6.0.0",
		"diff": "^5.2.0",
		"diff-match-patch": "^1.0.5",
		"exceljs": "^4.4.0",
		"fast-deep-equal": "^3.1.3",
		"fast-xml-parser": "^5.0.0",
		"fastest-levenshtein": "^1.0.16",
		"find-process": "^2.0.0",
		"fzf": "^0.5.2",
		"get-folder-size": "^5.0.0",
		"get-port": "^7.1.0",
		"google-auth-library": "^9.15.1",
		"gray-matter": "^4.0.3",
		"i18next": "^25.0.0",
		"iconv-lite": "^0.7.0",
		"ignore": "^7.0.3",
		"isbinaryfile": "^5.0.2",
		"jschardet": "^3.1.4",
		"jwt-decode": "^4.0.0",
		"lodash.debounce": "^4.0.8",
		"lru-cache": "^11.1.0",
		"mammoth": "^1.9.1",
		"monaco-vscode-textmate-theme-converter": "^0.1.7",
		"node-cache": "^5.1.2",
		"node-ipc": "^12.0.0",
		"ollama": "^0.5.17",
		"openai": "^5.12.2",
		"os-locale": "^6.0.2",
		"os-name": "^6.0.0",
		"p-limit": "^6.2.0",
		"p-wait-for": "^5.0.2",
		"pdf-parse": "^1.1.1",
		"pkce-challenge": "^5.0.0",
		"pretty-bytes": "^7.0.0",
		"proper-lockfile": "^4.1.2",
		"ps-tree": "^1.2.0",
		"puppeteer-chromium-resolver": "^24.0.0",
		"puppeteer-core": "^23.4.0",
		"reconnecting-eventsource": "^1.6.4",
		"sanitize-filename": "^1.6.3",
		"say": "^0.16.0",
		"serialize-error": "^12.0.0",
		"simple-git": "^3.27.0",
		"socket.io-client": "^4.8.1",
		"sound-play": "^1.1.0",
		"stream-json": "^1.8.0",
		"string-similarity": "^4.0.4",
		"strip-ansi": "^7.1.0",
		"strip-bom": "^5.0.0",
		"tiktoken": "^1.0.21",
		"tmp": "^0.2.3",
		"tree-sitter-wasms": "^0.1.12",
		"turndown": "^7.2.0",
		"uuid": "^11.1.0",
		"vscode-material-icons": "^0.1.1",
		"web-tree-sitter": "^0.25.6",
		"workerpool": "^9.2.0",
		"yaml": "^2.8.0",
		"zod": "^3.25.61"
	},
	"devDependencies": {
		"@roo-code/build": "workspace:^",
		"@roo-code/config-eslint": "workspace:^",
		"@roo-code/config-typescript": "workspace:^",
		"@types/clone-deep": "^4.0.4",
		"@types/debug": "^4.1.12",
		"@types/diff": "^5.2.1",
		"@types/diff-match-patch": "^1.0.36",
		"@types/glob": "^8.1.0",
		"@types/lodash.debounce": "^4.0.9",
		"@types/mocha": "^10.0.10",
		"@types/node": "20.x",
		"@types/node-cache": "^4.1.3",
		"@types/node-ipc": "^9.2.3",
		"@types/proper-lockfile": "^4.1.4",
		"@types/ps-tree": "^1.1.6",
		"@types/stream-json": "^1.7.8",
		"@types/string-similarity": "^4.0.2",
		"@types/tmp": "^0.2.6",
		"@types/turndown": "^5.0.5",
		"@types/vscode": "^1.84.0",
		"@vscode/test-electron": "^2.5.2",
		"@vscode/vsce": "3.3.2",
		"esbuild": "^0.25.0",
		"execa": "^9.5.2",
		"glob": "^11.0.1",
		"mkdirp": "^3.0.1",
		"nock": "^14.0.4",
		"npm-run-all2": "^8.0.1",
		"ovsx": "0.10.4",
		"rimraf": "^6.0.1",
		"tsup": "^8.4.0",
		"tsx": "^4.19.3",
		"typescript": "5.8.3",
		"vitest": "^3.2.3",
		"zod-to-ts": "^1.2.0"
	}
}<|MERGE_RESOLUTION|>--- conflicted
+++ resolved
@@ -3,11 +3,7 @@
 	"displayName": "%extension.displayName.long%",
 	"description": "%extension.description%",
 	"publisher": "zgsm-ai",
-<<<<<<< HEAD
 	"version": "1.6.14-workflow",
-=======
-	"version": "1.6.13",
->>>>>>> 87dd412a
 	"icon": "assets/images/shenma_robot_logo_big.png",
 	"galleryBanner": {
 		"color": "#617A91",
@@ -241,7 +237,11 @@
 				"title": "%command.view.userHelperDoc.title%"
 			},
 			{
-<<<<<<< HEAD
+				"command": "zgsm.toggleAutoApprove",
+				"title": "%command.toggleAutoApprove.title%",
+				"category": "%configuration.title%"
+			},
+			{
 				"command": "zgsm.coworkflow.updateSection",
 				"title": "Update Section",
 				"category": "Coworkflow"
@@ -265,11 +265,6 @@
 				"command": "zgsm.coworkflow.refreshDecorations",
 				"title": "Refresh Decorations",
 				"category": "Coworkflow"
-=======
-				"command": "zgsm.toggleAutoApprove",
-				"title": "%command.toggleAutoApprove.title%",
-				"category": "%configuration.title%"
->>>>>>> 87dd412a
 			}
 		],
 		"menus": {

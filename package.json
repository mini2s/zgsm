{
	"name": "zgsm",
	"displayName": "%extension.displayName.long%",
	"description": "%extension.description%",
<<<<<<< HEAD
	"publisher": "zgsm-ai",
	"version": "1.3.3",
	"icon": "images/zhuge_shenma_rebot_logo_big.png",
=======
	"publisher": "RooVeterinaryInc",
	"version": "3.17.2",
	"icon": "assets/icons/icon.png",
>>>>>>> 7d996890
	"galleryBanner": {
		"color": "#617A91",
		"theme": "dark"
	},
	"engines": {
		"vscode": "^1.84.0",
		"node": "20.18.1"
	},
	"author": {
		"name": "zgsm-ai"
	},
	"repository": {
		"type": "git",
<<<<<<< HEAD
		"url": "https://github.com/zgsm-ai/zgsm"
	},
	"homepage": "https://github.com/zgsm-ai/zgsm",
=======
		"url": "https://github.com/RooCodeInc/Roo-Code"
	},
	"homepage": "https://github.com/RooCodeInc/Roo-Code",
>>>>>>> 7d996890
	"categories": [
		"AI",
		"Chat",
		"Programming Languages",
		"Education",
		"Snippets",
		"Testing"
	],
	"keywords": [
		"cline",
		"claude",
		"dev",
		"mcp",
		"openrouter",
		"coding",
		"agent",
		"autonomous",
		"chatgpt",
		"sonnet",
		"ai",
		"llama",
		"roo code",
		"roocode"
	],
	"activationEvents": [
		"onLanguage",
		"onStartupFinished"
	],
	"main": "./dist/extension.js",
	"contributes": {
<<<<<<< HEAD
		"submenus": [
			{
				"id": "vscode-zgsm.terminalMenu",
				"label": "%extension.displayName%"
			},
			{
				"id": "zhuge-shenma",
				"label": "%extension.displayName%"
			}
		],
=======
>>>>>>> 7d996890
		"viewsContainers": {
			"activitybar": [
				{
					"id": "vscode-zgsm-ActivityBar",
					"title": "%extension.displayName%",
					"icon": "assets/images/shenma_robot_logo_big.png"
				}
			]
		},
		"views": {
			"vscode-zgsm-ActivityBar": [
				{
					"type": "webview",
					"id": "vscode-zgsm.SidebarProvider",
					"name": ""
				}
			]
		},
		"commands": [
			{
				"command": "vscode-zgsm.plusButtonClicked",
				"title": "%command.newTask.title%",
				"icon": "$(add)"
			},
			{
				"command": "vscode-zgsm.mcpButtonClicked",
				"title": "%command.mcpServers.title%",
				"icon": "$(server)"
			},
			{
				"command": "vscode-zgsm.promptsButtonClicked",
				"title": "%command.prompts.title%",
				"icon": "$(notebook)"
			},
			{
				"command": "vscode-zgsm.historyButtonClicked",
				"title": "%command.history.title%",
				"icon": "$(history)"
			},
			{
				"command": "vscode-zgsm.popoutButtonClicked",
				"title": "%command.openInEditor.title%",
				"icon": "$(link-external)"
			},
			{
				"command": "vscode-zgsm.settingsButtonClicked",
				"title": "%command.settings.title%",
				"icon": "$(settings-gear)"
			},
			{
				"command": "vscode-zgsm.helpButtonClicked",
				"title": "%command.documentation.title%",
				"icon": "$(question)"
			},
			{
				"command": "vscode-zgsm.openInNewTab",
				"title": "%command.openInNewTab.title%",
				"category": "%configuration.title%"
			},
			{
				"command": "vscode-zgsm.explainCode",
				"title": "%command.explainCode.title%",
				"category": "%configuration.title%"
			},
			{
				"command": "vscode-zgsm.fixCode",
				"title": "%command.fixCode.title%",
				"category": "%configuration.title%"
			},
			{
				"command": "vscode-zgsm.improveCode",
				"title": "%command.improveCode.title%",
				"category": "%configuration.title%"
			},
			{
				"command": "vscode-zgsm.addToContext",
				"title": "%command.addToContext.title%",
				"category": "%configuration.title%"
			},
			{
				"command": "vscode-zgsm.newTask",
				"title": "%command.newTask.title%",
				"category": "%configuration.title%"
			},
			{
				"command": "vscode-zgsm.terminalAddToContext",
				"title": "%command.terminal.addToContext.title%",
				"category": "Terminal"
			},
			{
				"command": "vscode-zgsm.terminalFixCommand",
				"title": "%command.terminal.fixCommand.title%",
				"category": "Terminal"
			},
			{
				"command": "vscode-zgsm.terminalExplainCommand",
				"title": "%command.terminal.explainCommand.title%",
				"category": "Terminal"
			},
			{
				"command": "vscode-zgsm.terminalFixCommandInCurrentTask",
				"title": "%command.terminal.fixCommandInCurrentTask.title%",
				"category": "Terminal"
			},
			{
				"command": "vscode-zgsm.terminalExplainCommandInCurrentTask",
				"title": "%command.terminal.explainCommandInCurrentTask.title%",
				"category": "Terminal"
			},
			{
				"command": "vscode-zgsm.setCustomStoragePath",
				"title": "%command.setCustomStoragePath.title%",
				"category": "%configuration.title%"
			},
			{
				"command": "vscode-zgsm.focusInput",
				"title": "%command.focusInput.title%",
				"category": "%configuration.title%"
			},
			{
<<<<<<< HEAD
				"command": "vscode-zgsm.acceptInput",
=======
				"command": "roo-cline.acceptInput",
>>>>>>> 7d996890
				"title": "%command.acceptInput.title%",
				"category": "%configuration.title%"
			},
			{
				"command": "vscode-zgsm.view.userHelperDoc",
				"title": "%command.view.userHelperDoc.title%",
				"icon": {
					"light": "assets/images/shenma_help_icon_lightmode.svg",
					"dark": "assets/images/shenma_help_icon_darkmode.svg"
				}
			},
			{
				"command": "vscode-zgsm.view.logout",
				"title": "%command.view.logout.title%",
				"icon": {
					"light": "assets/images/shenma_logout_icon_lightmode.svg",
					"dark": "assets/images/shenma_logout_icon_darkmode.svg"
				}
			},
			{
				"command": "vscode-zgsm.view.issue",
				"title": "%command.view.issue.title%",
				"icon": {
					"light": "assets/images/issue.svg",
					"dark": "assets/images/issue-dark.svg"
				}
			},
			{
				"command": "vscode-zgsm.explain",
				"title": "%command.explain.title%"
			},
			{
				"command": "vscode-zgsm.addComment",
				"title": "%command.addComment.title%"
			},
			{
				"command": "vscode-zgsm.addTests",
				"title": "%command.addTests.title%"
			},
			{
				"command": "vscode-zgsm.codeReview",
				"title": "%command.codeReview.title%"
			},
			{
				"command": "vscode-zgsm.addDebugCode",
				"title": "%command.addDebugCode.title%"
			},
			{
				"command": "vscode-zgsm.addStrongerCode",
				"title": "%command.addStrongerCode.title%"
			},
			{
				"command": "vscode-zgsm.simplifyCode",
				"title": "%command.simplifyCode.title%"
			},
			{
				"command": "vscode-zgsm.performanceOptimization",
				"title": "%command.performanceOptimization.title%"
			},
			{
				"command": "vscode-zgsm.chat",
				"title": "%command.chat.title%"
			},
			{
				"command": "zgsm-completion.shortKeyCut",
				"title": "%command.shortKeyCut.title%",
				"shortTitle": "%command.shortKeyCut.title%"
			}
		],
		"menus": {
			"editor/context": [
				{
<<<<<<< HEAD
					"submenu": "zhuge-shenma",
					"group": "0_chatGpt@1"
				}
			],
			"zhuge-shenma": [
=======
					"submenu": "roo-cline.contextMenu",
					"group": "navigation"
				}
			],
			"roo-cline.contextMenu": [
>>>>>>> 7d996890
				{
					"command": "vscode-zgsm.addToContext",
					"group": "zhuge-shenma@1"
				},
				{
					"command": "vscode-zgsm.explainCode",
					"group": "zhuge-shenma@2"
				},
				{
					"command": "vscode-zgsm.fixCode",
					"group": "zhuge-shenma@3"
				},
				{
					"command": "vscode-zgsm.improveCode",
					"group": "zhuge-shenma@4"
				},
				{
					"command": "vscode-zgsm.addComment",
					"group": "zhuge-shenma@5",
					"when": "editorHasSelection"
				},
				{
					"command": "vscode-zgsm.codeReview",
					"group": "zhuge-shenma@6",
					"when": "editorHasSelection"
				},
				{
					"command": "vscode-zgsm.addDebugCode",
					"group": "zhuge-shenma@7",
					"when": "editorHasSelection"
				},
				{
					"command": "vscode-zgsm.addStrongerCode",
					"group": "zhuge-shenma@8",
					"when": "editorHasSelection"
				},
				{
					"command": "vscode-zgsm.simplifyCode",
					"group": "zhuge-shenma@9",
					"when": "editorHasSelection"
				},
				{
					"command": "vscode-zgsm.performanceOptimization",
					"group": "zhuge-shenma@10",
					"when": "editorHasSelection"
				},
				{
					"command": "vscode-zgsm.view.issue",
					"group": "zissue@1"
				}
			],
			"terminal/context": [
				{
<<<<<<< HEAD
					"submenu": "vscode-zgsm.terminalMenu",
					"group": "navigation"
				}
			],
			"vscode-zgsm.terminalMenu": [
=======
					"submenu": "roo-cline.terminalMenu",
					"group": "navigation"
				}
			],
			"roo-cline.terminalMenu": [
>>>>>>> 7d996890
				{
					"command": "vscode-zgsm.terminalAddToContext",
					"group": "1_actions@1"
				},
				{
					"command": "vscode-zgsm.terminalFixCommand",
					"group": "1_actions@2"
				},
				{
					"command": "vscode-zgsm.terminalExplainCommand",
					"group": "1_actions@3"
				}
			],
			"view/title": [
				{
					"command": "vscode-zgsm.plusButtonClicked",
					"group": "navigation@1",
					"when": "view == vscode-zgsm.SidebarProvider"
				},
				{
					"command": "vscode-zgsm.promptsButtonClicked",
					"group": "navigation@2",
					"when": "view == vscode-zgsm.SidebarProvider"
				},
				{
					"command": "vscode-zgsm.mcpButtonClicked",
					"group": "navigation@3",
					"when": "view == vscode-zgsm.SidebarProvider"
				},
				{
					"command": "vscode-zgsm.historyButtonClicked",
					"group": "navigation@4",
					"when": "view == vscode-zgsm.SidebarProvider"
				},
				{
					"command": "vscode-zgsm.popoutButtonClicked",
					"group": "navigation@5",
					"when": "view == vscode-zgsm.SidebarProvider"
				},
				{
					"command": "vscode-zgsm.settingsButtonClicked",
					"group": "navigation@6",
					"when": "view == vscode-zgsm.SidebarProvider"
				},
				{
					"command": "vscode-zgsm.helpButtonClicked",
					"group": "navigation@7",
					"when": "view == vscode-zgsm.SidebarProvider"
				},
				{
					"command": "vscode-zgsm.view.userHelperDoc",
					"when": "view == vscode-zgsm.view",
					"group": "navigation"
				},
				{
					"command": "vscode-zgsm.view.logout",
					"when": "view == vscode-zgsm.view",
					"group": "navigation"
				},
				{
					"command": "vscode-zgsm.view.issue",
					"when": "view == vscode-zgsm.view",
					"group": "navigation"
				}
			],
			"editor/title": [
				{
					"command": "vscode-zgsm.plusButtonClicked",
					"group": "navigation@1",
					"when": "activeWebviewPanelId == vscode-zgsm.TabPanelProvider"
				},
				{
					"command": "vscode-zgsm.promptsButtonClicked",
					"group": "navigation@2",
					"when": "activeWebviewPanelId == vscode-zgsm.TabPanelProvider"
				},
				{
					"command": "vscode-zgsm.mcpButtonClicked",
					"group": "navigation@3",
					"when": "activeWebviewPanelId == vscode-zgsm.TabPanelProvider"
				},
				{
					"command": "vscode-zgsm.historyButtonClicked",
					"group": "navigation@4",
					"when": "activeWebviewPanelId == vscode-zgsm.TabPanelProvider"
				},
				{
					"command": "vscode-zgsm.popoutButtonClicked",
					"group": "navigation@5",
					"when": "activeWebviewPanelId == vscode-zgsm.TabPanelProvider"
				},
				{
					"command": "vscode-zgsm.settingsButtonClicked",
					"group": "navigation@6",
					"when": "activeWebviewPanelId == vscode-zgsm.TabPanelProvider"
				},
				{
					"command": "vscode-zgsm.helpButtonClicked",
					"group": "navigation@7",
					"when": "activeWebviewPanelId == vscode-zgsm.TabPanelProvider"
				}
			]
		},
<<<<<<< HEAD
		"configuration": [
			{
				"title": "%settings.title%",
				"order": 2,
				"properties": {
					"features.allowedCommands": {
						"type": "array",
						"items": {
							"type": "string"
						},
						"default": [
							"npm test",
							"npm install",
							"tsc",
							"git log",
							"git diff",
							"git show"
						],
						"description": "%commands.allowedCommands.description%"
=======
		"submenus": [
			{
				"id": "roo-cline.contextMenu",
				"label": "%views.contextMenu.label%"
			},
			{
				"id": "roo-cline.terminalMenu",
				"label": "%views.terminalMenu.label%"
			}
		],
		"configuration": {
			"title": "%configuration.title%",
			"properties": {
				"roo-cline.allowedCommands": {
					"type": "array",
					"items": {
						"type": "string"
>>>>>>> 7d996890
					},
					"features.vsCodeLmModelSelector": {
						"type": "object",
						"properties": {
							"vendor": {
								"type": "string",
								"description": "%settings.vsCodeLmModelSelector.vendor.description%"
							},
							"family": {
								"type": "string",
								"description": "%settings.vsCodeLmModelSelector.family.description%"
							}
						},
						"description": "%settings.vsCodeLmModelSelector.description%"
					},
					"features.customStoragePath": {
						"type": "string",
						"default": "",
						"description": "%settings.customStoragePath.description%"
					},
					"features.showNotification": {
						"type": "boolean",
						"default": false,
						"description": "%auth.response.showNotification.description%"
					}
				}
			},
			{
				"title": "%intelligentCodeCompletion.title%",
				"order": 3,
				"properties": {
					"IntelligentCodeCompletion.enabled": {
						"type": "boolean",
						"default": true,
						"order": 1,
						"description": "%intelligentCodeCompletion.enabled.description%"
					},
					"IntelligentCodeCompletion.betaMode": {
						"type": "boolean",
						"default": false,
						"order": 2,
						"description": "%intelligentCodeCompletion.betaMode.description%"
					},
					"IntelligentCodeCompletion.inlineCompletion": {
						"type": "boolean",
						"default": false,
						"description": "%intelligentCodeCompletion.inlineCompletion.description%"
					},
					"IntelligentCodeCompletion.shortCutKeys": {
						"default": "alt+a",
						"enum": [
							"alt+a"
						],
						"description": "%intelligentCodeCompletion.shortCutKeys.description%"
					},
					"IntelligentCodeCompletion.disableLanguages": {
						"type": "object",
						"additionalProperties": "string",
						"default": {},
						"markdownDescription": "%intelligentCodeCompletion.disableLanguages.description%"
					}
				}
			},
			{
				"title": "%functionQuickCommands.title%",
				"order": 4,
				"properties": {
					"FunctionQuickCommands.enabled": {
						"type": "boolean",
						"default": false,
						"order": 1,
						"description": "%functionQuickCommands.enabled.description%"
					},
					"FunctionQuickCommands.disableLanguages": {
						"type": "object",
						"additionalProperties": "string",
						"default": {},
						"markdownDescription": "%functionQuickCommands.disableLanguages.description%"
					},
					"FunctionQuickCommands.quickCommandButtons": {
						"type": "object",
						"additionalProperties": false,
						"description": "%functionQuickCommands.quickCommandButtons.description%",
						"default": {
							"explain": true,
							"addComment": true,
							"addTests": true,
							"codeReview": true,
							"addDebugCode": true,
							"addStrongerCode": true,
							"simplifyCode": true,
							"performanceOptimization": true,
							"shenmaInstructSet": false
						},
						"properties": {
							"explain": {
								"type": "boolean",
								"default": true,
								"description": "%command.explain.title%"
							},
							"addComment": {
								"type": "boolean",
								"default": true,
								"description": "%command.addComment.title%"
							},
							"addTests": {
								"type": "boolean",
								"default": true,
								"description": "%command.addTests.title%"
							},
							"codeReview": {
								"type": "boolean",
								"default": true,
								"description": "%command.codeReview.title%"
							},
							"addDebugCode": {
								"type": "boolean",
								"default": true,
								"description": "%command.addDebugCode.title%"
							},
							"addStrongerCode": {
								"type": "boolean",
								"default": true,
								"description": "%command.addStrongerCode.title%"
							},
							"simplifyCode": {
								"type": "boolean",
								"default": true,
								"description": "%command.simplifyCode.title%"
							},
							"performanceOptimization": {
								"type": "boolean",
								"default": true,
								"description": "%command.performanceOptimization.title%"
							},
							"shenmaInstructSet": {
								"type": "boolean",
								"default": false,
								"description": "%functionQuickCommands.quickCommandButtons.shenmaInstructSet.description%"
							}
						}
					}
				}
			}
		],
		"keybindings": [
			{
				"command": "zgsm-completion.shortKeyCut",
				"key": "alt+a",
				"when": "editorTextFocus && !editorReadonly"
			}
		],
		"icons": {
			"zhuge-shenma-icon": {
				"description": "Shenma logo",
				"default": {
					"fontPath": "assets/images/shenma_logo_icon.woff",
					"fontCharacter": "\\E900"
				}
			}
		}
	},
	"scripts": {
		"build": "npm run vsix",
		"build:webview": "cd webview-ui && npm run build",
		"build:esbuild": "node esbuild.js --production",
		"compile": "tsc -p . --outDir out && node esbuild.js",
		"install:all": "npm install -D npm-run-all2@8.0.1 && npm-run-all -l -p install-*",
		"install-extension": "npm install",
		"install-webview": "cd webview-ui && npm install",
		"install-e2e": "cd e2e && npm install",
		"lint": "npm-run-all -l -p lint:*",
		"lint:extension": "eslint src --ext .ts",
		"lint:webview": "cd webview-ui && npm run lint",
		"lint:e2e": "cd e2e && npm run lint",
		"check-types": "npm-run-all -l -p check-types:*",
		"check-types:extension": "tsc --noEmit",
		"check-types:webview": "cd webview-ui && npm run check-types",
		"check-types:e2e": "cd e2e && npm run check-types",
		"package": "npm-run-all -l -p build:webview build:esbuild",
		"pretest": "npm run compile",
		"dev": "cd webview-ui && npm run dev",
		"test": "npm-run-all test:*",
		"test:extension": "jest -w=40%",
		"test:extension-esm": "vitest run",
		"test:webview": "cd webview-ui && npm run test",
		"prepare": "husky",
		"publish:marketplace": "npx vsce publish && npx ovsx publish",
		"publish": "npm run build && changeset publish && npm install --package-lock-only",
		"version-packages": "changeset version && npm install --package-lock-only",
		"vscode:prepublish": "npm run package",
		"vsix": "rimraf bin && mkdirp bin && npx vsce package --out bin",
		"watch": "npm-run-all -l -p watch:*",
		"watch:esbuild": "node esbuild.js --watch",
		"watch:tsc": "tsc --noEmit --watch --project tsconfig.json",
		"watch-tests": "tsc -p . -w --outDir out",
		"changeset": "changeset",
		"knip": "knip --include files",
		"clean": "npm-run-all -l -p clean:*",
		"clean:extension": "rimraf bin dist out",
		"clean:webview": "cd webview-ui && npm run clean",
		"clean:e2e": "cd e2e && npm run clean",
		"vscode-test": "npm-run-all -l -p vscode-test:*",
		"vscode-test:extension": "tsc -p . --outDir out && node esbuild.js",
		"vscode-test:webview": "cd webview-ui && npm run build",
		"update-contributors": "node scripts/update-contributors.js",
		"generate-types": "tsx scripts/generate-types.mts"
	},
	"dependencies": {
		"@anthropic-ai/bedrock-sdk": "^0.10.2",
		"@anthropic-ai/sdk": "^0.37.0",
		"@anthropic-ai/vertex-sdk": "^0.7.0",
		"@aws-sdk/client-bedrock-runtime": "^3.779.0",
		"@google/genai": "^0.13.0",
		"@mistralai/mistralai": "^1.3.6",
		"@modelcontextprotocol/sdk": "^1.9.0",
		"@types/clone-deep": "^4.0.4",
		"@types/pdf-parse": "^1.1.4",
		"@types/tmp": "^0.2.6",
		"@types/turndown": "^5.0.5",
		"@types/vscode": "^1.95.0",
		"@vscode/codicons": "^0.0.36",
		"@vscode/vsce": "^2.15.0",
		"async-mutex": "^0.4.0",
		"axios": "^1.7.4",
		"cheerio": "^1.0.0",
		"chokidar": "^4.0.1",
		"clone-deep": "^4.0.1",
		"default-shell": "^2.2.0",
		"delay": "^6.0.0",
		"diff": "^5.2.0",
		"diff-match-patch": "^1.0.5",
		"fast-deep-equal": "^3.1.3",
		"fast-xml-parser": "^4.5.1",
		"fastest-levenshtein": "^1.0.16",
		"fzf": "^0.5.2",
		"get-folder-size": "^5.0.0",
		"i18next": "^24.2.2",
		"iconv-lite": "^0.6.3",
		"isbinaryfile": "^5.0.2",
		"mammoth": "^1.8.0",
		"monaco-vscode-textmate-theme-converter": "^0.1.7",
		"node-cache": "^5.1.2",
		"node-fetch": "^3.3.0",
		"node-ipc": "^12.0.0",
		"openai": "^4.78.1",
		"os": "^0.1.1",
		"os-locale": "^6.0.2",
		"os-name": "^6.0.0",
		"p-wait-for": "^5.0.2",
		"pdf-parse": "^1.1.1",
		"pkce-challenge": "^4.1.0",
		"posthog-node": "^4.7.0",
		"pretty-bytes": "^6.1.1",
		"ps-tree": "^1.2.0",
		"puppeteer-chromium-resolver": "^23.0.0",
		"puppeteer-core": "^23.4.0",
		"reconnecting-eventsource": "^1.6.4",
		"sanitize-filename": "^1.6.3",
		"say": "^0.16.0",
		"semver": "^7.5.4",
		"serialize-error": "^11.0.3",
		"simple-git": "^3.27.0",
		"string-similarity": "^4.0.4",
		"strip-ansi": "^7.1.0",
		"strip-bom": "^5.0.0",
		"tiktoken": "^1.0.21",
		"tmp": "^0.2.3",
		"tree-sitter-wasms": "^0.1.11",
		"turndown": "^7.2.0",
		"vscode-material-icons": "^0.1.1",
		"web-tree-sitter": "^0.22.6",
		"workerpool": "^9.2.0",
		"yaml": "^2.8.0",
		"zod": "^3.24.2"
	},
	"devDependencies": {
		"@changesets/cli": "^2.27.10",
		"@changesets/types": "^6.0.0",
		"@dotenvx/dotenvx": "^1.34.0",
		"@types/debug": "^4.1.12",
		"@types/diff": "^5.2.1",
		"@types/diff-match-patch": "^1.0.36",
		"@types/glob": "^8.1.0",
		"@types/jest": "^29.5.14",
		"@types/mocha": "^10.0.10",
		"@types/node": "20.x",
		"@types/node-cache": "^4.1.3",
		"@types/node-ipc": "^9.2.3",
		"@types/ps-tree": "^1.1.6",
		"@types/string-similarity": "^4.0.2",
		"@types/vscode": "^1.69.0",
		"@types/vscode-webview": "^1.57.0",
		"@typescript-eslint/eslint-plugin": "^7.14.1",
		"@typescript-eslint/parser": "^7.11.0",
		"@vscode/test-electron": "^2.5.2",
		"@vscode/vsce": "3.3.2",
		"esbuild": "^0.25.0",
		"eslint": "^8.57.0",
		"execa": "^9.5.2",
		"glob": "^11.0.1",
		"husky": "^9.1.7",
		"jest": "^29.7.0",
		"jest-simple-dot-reporter": "^1.0.5",
		"knip": "^5.44.4",
		"lint-staged": "^15.2.11",
		"mkdirp": "^3.0.1",
		"mocha": "^11.1.0",
		"nock": "^14.0.4",
		"npm-run-all2": "^8.0.1",
<<<<<<< HEAD
		"os": "^0.1.1",
=======
		"ovsx": "0.10.2",
>>>>>>> 7d996890
		"prettier": "^3.4.2",
		"rimraf": "^6.0.1",
		"semver": "^7.5.4",
		"ts-jest": "^29.2.5",
		"ts-loader": "^9.4.1",
		"tsup": "^8.4.0",
		"tsx": "^4.19.3",
		"typescript": "5.8.3",
		"vitest": "^3.1.3",
		"zod-to-ts": "^1.2.0"
	},
	"lint-staged": {
		"*.{js,jsx,ts,tsx,json,css,md}": [
			"prettier --write"
		],
		"src/**/*.{ts,tsx}": [
			"npx eslint -c .eslintrc.json --max-warnings=0 --fix"
		],
		"webview-ui/**/*.{ts,tsx}": [
			"npx eslint -c webview-ui/.eslintrc.json --max-warnings=0 --fix"
		]
	}
}<|MERGE_RESOLUTION|>--- conflicted
+++ resolved
@@ -2,15 +2,9 @@
 	"name": "zgsm",
 	"displayName": "%extension.displayName.long%",
 	"description": "%extension.description%",
-<<<<<<< HEAD
 	"publisher": "zgsm-ai",
 	"version": "1.3.3",
 	"icon": "images/zhuge_shenma_rebot_logo_big.png",
-=======
-	"publisher": "RooVeterinaryInc",
-	"version": "3.17.2",
-	"icon": "assets/icons/icon.png",
->>>>>>> 7d996890
 	"galleryBanner": {
 		"color": "#617A91",
 		"theme": "dark"
@@ -24,15 +18,9 @@
 	},
 	"repository": {
 		"type": "git",
-<<<<<<< HEAD
 		"url": "https://github.com/zgsm-ai/zgsm"
 	},
 	"homepage": "https://github.com/zgsm-ai/zgsm",
-=======
-		"url": "https://github.com/RooCodeInc/Roo-Code"
-	},
-	"homepage": "https://github.com/RooCodeInc/Roo-Code",
->>>>>>> 7d996890
 	"categories": [
 		"AI",
 		"Chat",
@@ -63,149 +51,146 @@
 	],
 	"main": "./dist/extension.js",
 	"contributes": {
-<<<<<<< HEAD
 		"submenus": [
 			{
-				"id": "vscode-zgsm.terminalMenu",
+				"id": "zgsm.contextMenu",
 				"label": "%extension.displayName%"
 			},
 			{
 				"id": "zhuge-shenma",
+				"label": "%extension.displayName%"
+			},
+			{
+				"id": "zgsm.terminalMenu",
 				"label": "%extension.displayName%"
 			}
 		],
-=======
->>>>>>> 7d996890
 		"viewsContainers": {
 			"activitybar": [
 				{
-					"id": "vscode-zgsm-ActivityBar",
+					"id": "zgsm-ActivityBar",
 					"title": "%extension.displayName%",
 					"icon": "assets/images/shenma_robot_logo_big.png"
 				}
 			]
 		},
 		"views": {
-			"vscode-zgsm-ActivityBar": [
+			"zgsm-ActivityBar": [
 				{
 					"type": "webview",
-					"id": "vscode-zgsm.SidebarProvider",
+					"id": "zgsm.SidebarProvider",
 					"name": ""
 				}
 			]
 		},
 		"commands": [
 			{
-				"command": "vscode-zgsm.plusButtonClicked",
+				"command": "zgsm.plusButtonClicked",
 				"title": "%command.newTask.title%",
 				"icon": "$(add)"
 			},
 			{
-				"command": "vscode-zgsm.mcpButtonClicked",
+				"command": "zgsm.mcpButtonClicked",
 				"title": "%command.mcpServers.title%",
 				"icon": "$(server)"
 			},
 			{
-				"command": "vscode-zgsm.promptsButtonClicked",
+				"command": "zgsm.promptsButtonClicked",
 				"title": "%command.prompts.title%",
 				"icon": "$(notebook)"
 			},
 			{
-				"command": "vscode-zgsm.historyButtonClicked",
+				"command": "zgsm.historyButtonClicked",
 				"title": "%command.history.title%",
 				"icon": "$(history)"
 			},
 			{
-				"command": "vscode-zgsm.popoutButtonClicked",
+				"command": "zgsm.popoutButtonClicked",
 				"title": "%command.openInEditor.title%",
 				"icon": "$(link-external)"
 			},
 			{
-				"command": "vscode-zgsm.settingsButtonClicked",
+				"command": "zgsm.settingsButtonClicked",
 				"title": "%command.settings.title%",
 				"icon": "$(settings-gear)"
 			},
 			{
-				"command": "vscode-zgsm.helpButtonClicked",
+				"command": "zgsm.helpButtonClicked",
 				"title": "%command.documentation.title%",
 				"icon": "$(question)"
 			},
 			{
-				"command": "vscode-zgsm.openInNewTab",
+				"command": "zgsm.openInNewTab",
 				"title": "%command.openInNewTab.title%",
 				"category": "%configuration.title%"
 			},
 			{
-				"command": "vscode-zgsm.explainCode",
+				"command": "zgsm.explainCode",
 				"title": "%command.explainCode.title%",
 				"category": "%configuration.title%"
 			},
 			{
-				"command": "vscode-zgsm.fixCode",
+				"command": "zgsm.fixCode",
 				"title": "%command.fixCode.title%",
 				"category": "%configuration.title%"
 			},
 			{
-				"command": "vscode-zgsm.improveCode",
+				"command": "zgsm.improveCode",
 				"title": "%command.improveCode.title%",
 				"category": "%configuration.title%"
 			},
 			{
-				"command": "vscode-zgsm.addToContext",
+				"command": "zgsm.addToContext",
 				"title": "%command.addToContext.title%",
 				"category": "%configuration.title%"
 			},
 			{
-				"command": "vscode-zgsm.newTask",
+				"command": "zgsm.newTask",
 				"title": "%command.newTask.title%",
 				"category": "%configuration.title%"
 			},
 			{
-				"command": "vscode-zgsm.terminalAddToContext",
+				"command": "zgsm.terminalAddToContext",
 				"title": "%command.terminal.addToContext.title%",
 				"category": "Terminal"
 			},
 			{
-				"command": "vscode-zgsm.terminalFixCommand",
+				"command": "zgsm.terminalFixCommand",
 				"title": "%command.terminal.fixCommand.title%",
 				"category": "Terminal"
 			},
 			{
-				"command": "vscode-zgsm.terminalExplainCommand",
+				"command": "zgsm.terminalExplainCommand",
 				"title": "%command.terminal.explainCommand.title%",
 				"category": "Terminal"
 			},
 			{
-				"command": "vscode-zgsm.terminalFixCommandInCurrentTask",
+				"command": "zgsm.terminalFixCommandInCurrentTask",
 				"title": "%command.terminal.fixCommandInCurrentTask.title%",
 				"category": "Terminal"
 			},
 			{
-				"command": "vscode-zgsm.terminalExplainCommandInCurrentTask",
+				"command": "zgsm.terminalExplainCommandInCurrentTask",
 				"title": "%command.terminal.explainCommandInCurrentTask.title%",
 				"category": "Terminal"
 			},
 			{
-				"command": "vscode-zgsm.setCustomStoragePath",
+				"command": "zgsm.setCustomStoragePath",
 				"title": "%command.setCustomStoragePath.title%",
 				"category": "%configuration.title%"
 			},
 			{
-				"command": "vscode-zgsm.focusInput",
+				"command": "zgsm.focusInput",
 				"title": "%command.focusInput.title%",
 				"category": "%configuration.title%"
 			},
 			{
-<<<<<<< HEAD
-				"command": "vscode-zgsm.acceptInput",
-=======
-				"command": "roo-cline.acceptInput",
->>>>>>> 7d996890
+				"command": "zgsm.acceptInput",
 				"title": "%command.acceptInput.title%",
 				"category": "%configuration.title%"
 			},
 			{
-				"command": "vscode-zgsm.view.userHelperDoc",
+				"command": "zgsm.view.userHelperDoc",
 				"title": "%command.view.userHelperDoc.title%",
 				"icon": {
 					"light": "assets/images/shenma_help_icon_lightmode.svg",
@@ -213,7 +198,7 @@
 				}
 			},
 			{
-				"command": "vscode-zgsm.view.logout",
+				"command": "zgsm.view.logout",
 				"title": "%command.view.logout.title%",
 				"icon": {
 					"light": "assets/images/shenma_logout_icon_lightmode.svg",
@@ -221,7 +206,7 @@
 				}
 			},
 			{
-				"command": "vscode-zgsm.view.issue",
+				"command": "zgsm.view.issue",
 				"title": "%command.view.issue.title%",
 				"icon": {
 					"light": "assets/images/issue.svg",
@@ -229,39 +214,39 @@
 				}
 			},
 			{
-				"command": "vscode-zgsm.explain",
+				"command": "zgsm.explain",
 				"title": "%command.explain.title%"
 			},
 			{
-				"command": "vscode-zgsm.addComment",
+				"command": "zgsm.addComment",
 				"title": "%command.addComment.title%"
 			},
 			{
-				"command": "vscode-zgsm.addTests",
+				"command": "zgsm.addTests",
 				"title": "%command.addTests.title%"
 			},
 			{
-				"command": "vscode-zgsm.codeReview",
+				"command": "zgsm.codeReview",
 				"title": "%command.codeReview.title%"
 			},
 			{
-				"command": "vscode-zgsm.addDebugCode",
+				"command": "zgsm.addDebugCode",
 				"title": "%command.addDebugCode.title%"
 			},
 			{
-				"command": "vscode-zgsm.addStrongerCode",
+				"command": "zgsm.addStrongerCode",
 				"title": "%command.addStrongerCode.title%"
 			},
 			{
-				"command": "vscode-zgsm.simplifyCode",
+				"command": "zgsm.simplifyCode",
 				"title": "%command.simplifyCode.title%"
 			},
 			{
-				"command": "vscode-zgsm.performanceOptimization",
+				"command": "zgsm.performanceOptimization",
 				"title": "%command.performanceOptimization.title%"
 			},
 			{
-				"command": "vscode-zgsm.chat",
+				"command": "zgsm.chat",
 				"title": "%command.chat.title%"
 			},
 			{
@@ -273,195 +258,178 @@
 		"menus": {
 			"editor/context": [
 				{
-<<<<<<< HEAD
 					"submenu": "zhuge-shenma",
 					"group": "0_chatGpt@1"
 				}
 			],
 			"zhuge-shenma": [
-=======
-					"submenu": "roo-cline.contextMenu",
-					"group": "navigation"
-				}
-			],
-			"roo-cline.contextMenu": [
->>>>>>> 7d996890
-				{
-					"command": "vscode-zgsm.addToContext",
+				{
+					"command": "zgsm.addToContext",
 					"group": "zhuge-shenma@1"
 				},
 				{
-					"command": "vscode-zgsm.explainCode",
+					"command": "zgsm.explainCode",
 					"group": "zhuge-shenma@2"
 				},
 				{
-					"command": "vscode-zgsm.fixCode",
+					"command": "zgsm.fixCode",
 					"group": "zhuge-shenma@3"
 				},
 				{
-					"command": "vscode-zgsm.improveCode",
+					"command": "zgsm.improveCode",
 					"group": "zhuge-shenma@4"
 				},
 				{
-					"command": "vscode-zgsm.addComment",
+					"command": "zgsm.addComment",
 					"group": "zhuge-shenma@5",
 					"when": "editorHasSelection"
 				},
 				{
-					"command": "vscode-zgsm.codeReview",
+					"command": "zgsm.codeReview",
 					"group": "zhuge-shenma@6",
 					"when": "editorHasSelection"
 				},
 				{
-					"command": "vscode-zgsm.addDebugCode",
+					"command": "zgsm.addDebugCode",
 					"group": "zhuge-shenma@7",
 					"when": "editorHasSelection"
 				},
 				{
-					"command": "vscode-zgsm.addStrongerCode",
+					"command": "zgsm.addStrongerCode",
 					"group": "zhuge-shenma@8",
 					"when": "editorHasSelection"
 				},
 				{
-					"command": "vscode-zgsm.simplifyCode",
+					"command": "zgsm.simplifyCode",
 					"group": "zhuge-shenma@9",
 					"when": "editorHasSelection"
 				},
 				{
-					"command": "vscode-zgsm.performanceOptimization",
+					"command": "zgsm.performanceOptimization",
 					"group": "zhuge-shenma@10",
 					"when": "editorHasSelection"
 				},
 				{
-					"command": "vscode-zgsm.view.issue",
+					"command": "zgsm.view.issue",
 					"group": "zissue@1"
 				}
 			],
 			"terminal/context": [
 				{
-<<<<<<< HEAD
-					"submenu": "vscode-zgsm.terminalMenu",
+					"submenu": "zgsm.terminalMenu",
 					"group": "navigation"
 				}
 			],
-			"vscode-zgsm.terminalMenu": [
-=======
-					"submenu": "roo-cline.terminalMenu",
-					"group": "navigation"
-				}
-			],
-			"roo-cline.terminalMenu": [
->>>>>>> 7d996890
-				{
-					"command": "vscode-zgsm.terminalAddToContext",
+			"zgsm.terminalMenu": [
+				{
+					"command": "zgsm.terminalAddToContext",
 					"group": "1_actions@1"
 				},
 				{
-					"command": "vscode-zgsm.terminalFixCommand",
+					"command": "zgsm.terminalFixCommand",
 					"group": "1_actions@2"
 				},
 				{
-					"command": "vscode-zgsm.terminalExplainCommand",
+					"command": "zgsm.terminalExplainCommand",
 					"group": "1_actions@3"
 				}
 			],
 			"view/title": [
 				{
-					"command": "vscode-zgsm.plusButtonClicked",
+					"command": "zgsm.plusButtonClicked",
 					"group": "navigation@1",
-					"when": "view == vscode-zgsm.SidebarProvider"
-				},
-				{
-					"command": "vscode-zgsm.promptsButtonClicked",
+					"when": "view == zgsm.SidebarProvider"
+				},
+				{
+					"command": "zgsm.promptsButtonClicked",
 					"group": "navigation@2",
-					"when": "view == vscode-zgsm.SidebarProvider"
-				},
-				{
-					"command": "vscode-zgsm.mcpButtonClicked",
+					"when": "view == zgsm.SidebarProvider"
+				},
+				{
+					"command": "zgsm.mcpButtonClicked",
 					"group": "navigation@3",
-					"when": "view == vscode-zgsm.SidebarProvider"
-				},
-				{
-					"command": "vscode-zgsm.historyButtonClicked",
+					"when": "view == zgsm.SidebarProvider"
+				},
+				{
+					"command": "zgsm.historyButtonClicked",
 					"group": "navigation@4",
-					"when": "view == vscode-zgsm.SidebarProvider"
-				},
-				{
-					"command": "vscode-zgsm.popoutButtonClicked",
+					"when": "view == zgsm.SidebarProvider"
+				},
+				{
+					"command": "zgsm.popoutButtonClicked",
 					"group": "navigation@5",
-					"when": "view == vscode-zgsm.SidebarProvider"
-				},
-				{
-					"command": "vscode-zgsm.settingsButtonClicked",
+					"when": "view == zgsm.SidebarProvider"
+				},
+				{
+					"command": "zgsm.settingsButtonClicked",
 					"group": "navigation@6",
-					"when": "view == vscode-zgsm.SidebarProvider"
-				},
-				{
-					"command": "vscode-zgsm.helpButtonClicked",
+					"when": "view == zgsm.SidebarProvider"
+				},
+				{
+					"command": "zgsm.helpButtonClicked",
 					"group": "navigation@7",
-					"when": "view == vscode-zgsm.SidebarProvider"
-				},
-				{
-					"command": "vscode-zgsm.view.userHelperDoc",
-					"when": "view == vscode-zgsm.view",
+					"when": "view == zgsm.SidebarProvider"
+				},
+				{
+					"command": "zgsm.view.userHelperDoc",
+					"when": "view == zgsm.view",
 					"group": "navigation"
 				},
 				{
-					"command": "vscode-zgsm.view.logout",
-					"when": "view == vscode-zgsm.view",
+					"command": "zgsm.view.logout",
+					"when": "view == zgsm.view",
 					"group": "navigation"
 				},
 				{
-					"command": "vscode-zgsm.view.issue",
-					"when": "view == vscode-zgsm.view",
+					"command": "zgsm.view.issue",
+					"when": "view == zgsm.view",
 					"group": "navigation"
 				}
 			],
 			"editor/title": [
 				{
-					"command": "vscode-zgsm.plusButtonClicked",
+					"command": "zgsm.plusButtonClicked",
 					"group": "navigation@1",
-					"when": "activeWebviewPanelId == vscode-zgsm.TabPanelProvider"
-				},
-				{
-					"command": "vscode-zgsm.promptsButtonClicked",
+					"when": "activeWebviewPanelId == zgsm.TabPanelProvider"
+				},
+				{
+					"command": "zgsm.promptsButtonClicked",
 					"group": "navigation@2",
-					"when": "activeWebviewPanelId == vscode-zgsm.TabPanelProvider"
-				},
-				{
-					"command": "vscode-zgsm.mcpButtonClicked",
+					"when": "activeWebviewPanelId == zgsm.TabPanelProvider"
+				},
+				{
+					"command": "zgsm.mcpButtonClicked",
 					"group": "navigation@3",
-					"when": "activeWebviewPanelId == vscode-zgsm.TabPanelProvider"
-				},
-				{
-					"command": "vscode-zgsm.historyButtonClicked",
+					"when": "activeWebviewPanelId == zgsm.TabPanelProvider"
+				},
+				{
+					"command": "zgsm.historyButtonClicked",
 					"group": "navigation@4",
-					"when": "activeWebviewPanelId == vscode-zgsm.TabPanelProvider"
-				},
-				{
-					"command": "vscode-zgsm.popoutButtonClicked",
+					"when": "activeWebviewPanelId == zgsm.TabPanelProvider"
+				},
+				{
+					"command": "zgsm.popoutButtonClicked",
 					"group": "navigation@5",
-					"when": "activeWebviewPanelId == vscode-zgsm.TabPanelProvider"
-				},
-				{
-					"command": "vscode-zgsm.settingsButtonClicked",
+					"when": "activeWebviewPanelId == zgsm.TabPanelProvider"
+				},
+				{
+					"command": "zgsm.settingsButtonClicked",
 					"group": "navigation@6",
-					"when": "activeWebviewPanelId == vscode-zgsm.TabPanelProvider"
-				},
-				{
-					"command": "vscode-zgsm.helpButtonClicked",
+					"when": "activeWebviewPanelId == zgsm.TabPanelProvider"
+				},
+				{
+					"command": "zgsm.helpButtonClicked",
 					"group": "navigation@7",
-					"when": "activeWebviewPanelId == vscode-zgsm.TabPanelProvider"
+					"when": "activeWebviewPanelId == zgsm.TabPanelProvider"
 				}
 			]
 		},
-<<<<<<< HEAD
 		"configuration": [
 			{
 				"title": "%settings.title%",
 				"order": 2,
 				"properties": {
-					"features.allowedCommands": {
+					"zgsm.allowedCommands": {
 						"type": "array",
 						"items": {
 							"type": "string"
@@ -475,27 +443,8 @@
 							"git show"
 						],
 						"description": "%commands.allowedCommands.description%"
-=======
-		"submenus": [
-			{
-				"id": "roo-cline.contextMenu",
-				"label": "%views.contextMenu.label%"
-			},
-			{
-				"id": "roo-cline.terminalMenu",
-				"label": "%views.terminalMenu.label%"
-			}
-		],
-		"configuration": {
-			"title": "%configuration.title%",
-			"properties": {
-				"roo-cline.allowedCommands": {
-					"type": "array",
-					"items": {
-						"type": "string"
->>>>>>> 7d996890
-					},
-					"features.vsCodeLmModelSelector": {
+					},
+					"zgsm.vsCodeLmModelSelector": {
 						"type": "object",
 						"properties": {
 							"vendor": {
@@ -509,12 +458,12 @@
 						},
 						"description": "%settings.vsCodeLmModelSelector.description%"
 					},
-					"features.customStoragePath": {
+					"zgsm.customStoragePath": {
 						"type": "string",
 						"default": "",
 						"description": "%settings.customStoragePath.description%"
 					},
-					"features.showNotification": {
+					"zgsm.showNotification": {
 						"type": "boolean",
 						"default": false,
 						"description": "%auth.response.showNotification.description%"
@@ -757,6 +706,7 @@
 		"semver": "^7.5.4",
 		"serialize-error": "^11.0.3",
 		"simple-git": "^3.27.0",
+		"sound-play": "^1.1.0",
 		"string-similarity": "^4.0.4",
 		"strip-ansi": "^7.1.0",
 		"strip-bom": "^5.0.0",
@@ -790,7 +740,7 @@
 		"@typescript-eslint/eslint-plugin": "^7.14.1",
 		"@typescript-eslint/parser": "^7.11.0",
 		"@vscode/test-electron": "^2.5.2",
-		"@vscode/vsce": "3.3.2",
+		"@vscode/vsce": "^3.3.2",
 		"esbuild": "^0.25.0",
 		"eslint": "^8.57.0",
 		"execa": "^9.5.2",
@@ -804,11 +754,8 @@
 		"mocha": "^11.1.0",
 		"nock": "^14.0.4",
 		"npm-run-all2": "^8.0.1",
-<<<<<<< HEAD
 		"os": "^0.1.1",
-=======
 		"ovsx": "0.10.2",
->>>>>>> 7d996890
 		"prettier": "^3.4.2",
 		"rimraf": "^6.0.1",
 		"semver": "^7.5.4",

# Default
.changeset/**
.github/**
.husky/**
.vscode/**
coverage/**
node_modules/**
src/**
scripts/**
.gitignore
esbuild.js
jest.*
**/tsconfig.json
**/.eslintrc.json
.prettierignore
**/*.map
**/*.ts
**/.gitignore

# Custom
.env.sample
.git-blame-ignore-revs
.gitconfig
.gitattributes
.tool-versions
.vite-port
.nvmrc
.clinerules*
.roomodes
.rooignore
.roo/**
benchmark/**
docs/**
e2e/**
evals/**
locales/**
out/**
ellipsis.yaml
knip.json

# Ignore all webview-ui files except the build directory.
# https://github.com/microsoft/vscode-webview-ui-toolkit-samples/blob/main/frameworks/hello-world-react-cra/.vscodeignore
webview-ui/src/**
webview-ui/public/**
webview-ui/scripts/**
webview-ui/index.html
webview-ui/README.md
webview-ui/package.json
webview-ui/package-lock.json
webview-ui/node_modules/**

# Include codicons
!node_modules/@vscode/codicons/dist/codicon.css
!node_modules/@vscode/codicons/dist/codicon.ttf

# Include material icons
!node_modules/vscode-material-icons/generated/**

# Include default themes JSON files used in getTheme
!src/integrations/theme/default-themes/**

# Ignore doc assets
assets/docs/**

# Include icons and images
!assets/icons/**
!assets/images/**

# Include .env file for telemetry
!.env

<<<<<<< HEAD
# zgsm
=======
# Ignore IntelliJ and Qodo plugin folders
.idea/**
.qodo/**
>>>>>>> 7d996890
<|MERGE_RESOLUTION|>--- conflicted
+++ resolved
@@ -69,10 +69,7 @@
 # Include .env file for telemetry
 !.env
 
-<<<<<<< HEAD
 # zgsm
-=======
 # Ignore IntelliJ and Qodo plugin folders
 .idea/**
-.qodo/**
->>>>>>> 7d996890
+.qodo/**